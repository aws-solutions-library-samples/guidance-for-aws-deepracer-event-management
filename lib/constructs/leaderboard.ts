import * as lambdaPython from '@aws-cdk/aws-lambda-python-alpha';
import { DockerImage, Duration, RemovalPolicy } from 'aws-cdk-lib';
import * as appsync from 'aws-cdk-lib/aws-appsync';
import { Distribution } from 'aws-cdk-lib/aws-cloudfront';
import * as dynamodb from 'aws-cdk-lib/aws-dynamodb';
import { EventBus, Rule } from 'aws-cdk-lib/aws-events';
import { LambdaFunction } from 'aws-cdk-lib/aws-events-targets';
import * as iam from 'aws-cdk-lib/aws-iam';
import * as lambda from 'aws-cdk-lib/aws-lambda';
import { Bucket, IBucket } from 'aws-cdk-lib/aws-s3';
import {
    CodeFirstSchema,
    Directive,
    GraphqlType,
    InputType,
    ObjectType,
    ResolvableField,
} from 'awscdk-appsync-utils';

import { Construct } from 'constructs';
import { Cdn } from './cdn';
import { Website } from './website';

export interface LeaderboardProps {
    userPoolId: string;
    userPoolArn: string;
    logsBucket: IBucket;
    appsyncApi: {
        schema: CodeFirstSchema;
        api: appsync.GraphqlApi;
        noneDataSource: appsync.NoneDataSource;
    };
    lambdaConfig: {
        runtime: lambda.Runtime;
        architecture: lambda.Architecture;
        bundlingImage: DockerImage;
        layersConfig: {
            powerToolsLogLevel: string;
            helperFunctionsLayer: lambda.ILayerVersion;
            powerToolsLayer: lambda.ILayerVersion;
        };
    };
    eventbus: EventBus;
}

export class Leaderboard extends Construct {
    public readonly distribution: Distribution;
    public readonly websiteBucket: Bucket;
    public readonly api: {
        leaderboardConfigObjectType: ObjectType;
        leaderboardConfigInputype: InputType;
    };

    constructor(scope: Construct, id: string, props: LeaderboardProps) {
        super(scope, id);

        // STORAGE
        const ddbTable = new dynamodb.Table(this, 'Table', {
            partitionKey: {
                name: 'eventId',
                type: dynamodb.AttributeType.STRING,
            },
            sortKey: { name: 'sk', type: dynamodb.AttributeType.STRING },
            billingMode: dynamodb.BillingMode.PAY_PER_REQUEST,
            encryption: dynamodb.TableEncryption.AWS_MANAGED,
            removalPolicy: RemovalPolicy.DESTROY,
        });

        // WEBSITE
        const websiteHosting = new Website(this, 'websiteHosting', {
            logsBucket: props.logsBucket,
        });

        const cdn = new Cdn(this, 'cdn', {
            defaultOrigin: websiteHosting.origin,
            logsBucket: props.logsBucket,
        });
        this.distribution = cdn.distribution;
        this.websiteBucket = websiteHosting.sourceBucket;

        // BACKEND
        // Event bridge integration
        const evbLcLambda = new lambdaPython.PythonFunction(this, 'evbLcLambda', {
            entry: 'lib/lambdas/leaderboard_config_evb/',
            description: 'Leaderboard handler',
            index: 'index.py',
            handler: 'lambda_handler',
            timeout: Duration.minutes(1),
            runtime: props.lambdaConfig.runtime,
            tracing: lambda.Tracing.ACTIVE,
            memorySize: 128,
            architecture: props.lambdaConfig.architecture,
            bundling: {
                image: props.lambdaConfig.bundlingImage,
            },
            layers: [
                props.lambdaConfig.layersConfig.helperFunctionsLayer,
                props.lambdaConfig.layersConfig.powerToolsLayer,
            ],
            environment: {
                DDB_TABLE: ddbTable.tableName,
            },
        });
        ddbTable.grantReadWriteData(evbLcLambda);

        new Rule(this, 'EventEvbRule', {
            description: 'Listen for events added, deleted, updated',
            eventPattern: {
                detailType: ['eventAdded', 'eventUpdated', 'eventDeleted'],
            },
            eventBus: props.eventbus,
        }).addTarget(new LambdaFunction(evbLcLambda));

        const evbLeLambdaLayer = new lambdaPython.PythonLayerVersion(this, 'evbLeLambdaLayer', {
            entry: 'lib/lambdas/leaderboard_entry_evb_layer/',
            compatibleArchitectures: [props.lambdaConfig.architecture],
            compatibleRuntimes: [props.lambdaConfig.runtime],
            bundling: { image: props.lambdaConfig.bundlingImage },
        });

        const evbLeLambda = new lambdaPython.PythonFunction(this, 'evbLeLambda', {
            entry: 'lib/lambdas/leaderboard_entry_evb/',
            description: 'Leaderboard handler',
            index: 'index.py',
            handler: 'lambda_handler',
            timeout: Duration.minutes(1),
            runtime: props.lambdaConfig.runtime,
            tracing: lambda.Tracing.ACTIVE,
            memorySize: 128,
            architecture: props.lambdaConfig.architecture,
            bundling: {
                image: props.lambdaConfig.bundlingImage,
            },
            layers: [
                props.lambdaConfig.layersConfig.helperFunctionsLayer,
                props.lambdaConfig.layersConfig.powerToolsLayer,
                evbLeLambdaLayer,
            ],
            environment: {
                DDB_TABLE: ddbTable.tableName,
                USER_POOL_ID: props.userPoolId,
                APPSYNC_URL: props.appsyncApi.api.graphqlUrl,
            },
        });
        ddbTable.grantReadWriteData(evbLeLambda);
        props.appsyncApi.api.grantMutation(evbLeLambda, 'addLeaderboardEntry');
        props.appsyncApi.api.grantMutation(evbLeLambda, 'updateLeaderboardEntry');
        props.appsyncApi.api.grantMutation(evbLeLambda, 'deleteLeaderboardEntry');

        evbLeLambda.addToRolePolicy(
            new iam.PolicyStatement({
                effect: iam.Effect.ALLOW,
                actions: ['cognito-idp:ListUsers'],
                resources: [props.userPoolArn],
            })
        );

        new Rule(this, 'RaceSummaryEvbRule', {
            description: 'Listen for new race summaries',
            eventPattern: {
                detailType: ['raceSummaryAdded', 'raceSummaryUpdated', 'raceSummaryDeleted'],
            },
            eventBus: props.eventbus,
        }).addTarget(new LambdaFunction(evbLeLambda));

        // API integration
        const apiLambda = new lambdaPython.PythonFunction(this, 'apiLambda', {
            entry: 'lib/lambdas/leaderboard_api/',
            description: 'Leaderboard handler',
            index: 'index.py',
            handler: 'lambda_handler',
            timeout: Duration.minutes(1),
            runtime: props.lambdaConfig.runtime,
            tracing: lambda.Tracing.ACTIVE,
            memorySize: 128,
            architecture: props.lambdaConfig.architecture,
            bundling: {
                image: props.lambdaConfig.bundlingImage,
            },
            layers: [
                props.lambdaConfig.layersConfig.helperFunctionsLayer,
                props.lambdaConfig.layersConfig.powerToolsLayer,
            ],
            environment: {
                DDB_TABLE: ddbTable.tableName,
                APPSYNC_URL: props.appsyncApi.api.graphqlUrl,
            },
        });
        ddbTable.grantReadWriteData(apiLambda);

        const leaderboardDataSource = props.appsyncApi.api.addLambdaDataSource(
            'LeaderboardDataSource',
            apiLambda
        );
        const noneDataSource = props.appsyncApi.noneDataSource;

        const leaderboardDataSourceDdb = props.appsyncApi.api.addDynamoDbDataSource(
            'LeaderboardDataSourceDdb',
            ddbTable
        );
        ddbTable.grantReadWriteData(leaderboardDataSourceDdb);

        // API Schema
        const leaderboardEntryObjectType = new ObjectType('LeaderBoardEntry', {
            definition: {
                eventId: GraphqlType.id(),
                trackId: GraphqlType.id(),
                username: GraphqlType.string(),
                racedByProxy: GraphqlType.boolean(),
                numberOfValidLaps: GraphqlType.int(),
                numberOfInvalidLaps: GraphqlType.int(),
                fastestLapTime: GraphqlType.float(),
                avgLapTime: GraphqlType.float(),
                lapCompletionRatio: GraphqlType.float(),
                avgLapsPerAttempt: GraphqlType.float(),
                countryCode: GraphqlType.string(),
            },
            directives: [
                Directive.apiKey(),
                Directive.iam(),
                Directive.cognito('admin', 'operator', 'commentator'),
            ],
        });

        props.appsyncApi.schema.addType(leaderboardEntryObjectType);

        const leaderboardConfigObjectType = new ObjectType('LeaderBoardConfig', {
            definition: {
                // eventId: GraphqlType.string(),
                // trackId: GraphqlType.string(),
                headerText: GraphqlType.string(),
                // rankingMethod: raceRankingMethodEnum.attribute(),
                qrCodeVisible: GraphqlType.boolean(),
                footerText: GraphqlType.string(),
                sponsor: GraphqlType.string(),
            },
            directives: [
                Directive.apiKey(),
                Directive.iam(),
                Directive.cognito('admin', 'operator', 'commentator'),
            ],
        });

        props.appsyncApi.schema.addType(leaderboardConfigObjectType);

        const leaderboardObjectType = new ObjectType('LeaderBoard', {
            definition: {
                config: leaderboardConfigObjectType.attribute({ isRequired: true }),
                entries: leaderboardEntryObjectType.attribute({ isList: true }),
            },
            directives: [
                Directive.apiKey(),
                Directive.iam(),
                Directive.cognito('admin', 'operator', 'commentator'),
            ],
        });

        props.appsyncApi.schema.addType(leaderboardObjectType);

        const leaderboardConfigInputType = new InputType('LeaderBoardConfigInputType', {
            definition: {
                headerText: GraphqlType.string({ isRequired: true }),
                // rankingMethod: raceRankingMethodEnum.attribute({ isRequired: true }),
                footerText: GraphqlType.string({ isRequired: true }),
                qrCodeVisible: GraphqlType.boolean(),
                sponsor: GraphqlType.string(),
            },
        });

        props.appsyncApi.schema.addType(leaderboardConfigInputType);

        this.api = {
            leaderboardConfigObjectType: leaderboardConfigObjectType,
            leaderboardConfigInputype: leaderboardConfigInputType,
        };

        props.appsyncApi.schema.addQuery(
            'updateLeaderboardConfigs',
            new ResolvableField({
                args: {
                    eventId: GraphqlType.string({ isRequired: true }),
                    leaderboardConfigs: leaderboardConfigInputType.attribute({
                        isRequiredList: true,
                    }),
                },
                returnType: leaderboardConfigObjectType.attribute({ isList: true }),
                dataSource: leaderboardDataSource,
            })
        );

        props.appsyncApi.schema.addQuery(
            'getLeaderboard',
            new ResolvableField({
                args: {
                    eventId: GraphqlType.id({ isRequired: true }),
                    trackId: GraphqlType.id(),
                },
                returnType: leaderboardObjectType.attribute(),
                dataSource: leaderboardDataSource,
                directives: [
                    Directive.apiKey(),
                    Directive.iam(),
                    Directive.cognito('admin', 'operator', 'commentator'),
                ],
            })
        );

        props.appsyncApi.schema.addMutation(
            'addLeaderboardEntry',
            new ResolvableField({
                args: {
                    eventId: GraphqlType.id({ isRequired: true }),
                    trackId: GraphqlType.id({ isRequired: true }),
                    username: GraphqlType.string({ isRequired: true }),
                    racedByProxy: GraphqlType.boolean({ isRequired: true }),
                    numberOfValidLaps: GraphqlType.int(),
                    numberOfInvalidLaps: GraphqlType.int(),
                    fastestLapTime: GraphqlType.float(),
                    avgLapTime: GraphqlType.float(),
                    lapCompletionRatio: GraphqlType.float(),
                    avgLapsPerAttempt: GraphqlType.float(),
                },
                returnType: leaderboardEntryObjectType.attribute(),
                dataSource: noneDataSource,
                requestMappingTemplate: appsync.MappingTemplate.fromString(
                    `{
                        "version": "2017-02-28",
                        "payload": $util.toJson($context.arguments)
                    }`
                ),
                responseMappingTemplate: appsync.MappingTemplate.fromString(
                    '$util.toJson($context.result)'
                ),
                directives: [Directive.iam()],
            })
        );

        props.appsyncApi.schema.addSubscription(
            'onNewLeaderboardEntry',
            new ResolvableField({
                args: {
                    eventId: GraphqlType.id({ isRequired: true }),
                    trackId: GraphqlType.id(),
                },
                returnType: leaderboardEntryObjectType.attribute(),
                dataSource: noneDataSource,
                requestMappingTemplate: appsync.MappingTemplate.fromString(
                    `{
                        "version": "2017-02-28",
                        "payload": $util.toJson($context.arguments.entry)
                    }`
                ),
                responseMappingTemplate: appsync.MappingTemplate.fromString(
                    '$util.toJson($context.result)'
                ),
                directives: [
                    Directive.subscribe('addLeaderboardEntry'),
                    Directive.apiKey(),
<<<<<<< HEAD
                    Directive.iam(),
=======
                    Directive.cognito('admin', 'operator'),
>>>>>>> ced83ff0
                ],
            })
        );

        props.appsyncApi.schema.addMutation(
            'updateLeaderboardEntry',
            new ResolvableField({
                args: {
                    eventId: GraphqlType.id({ isRequired: true }),
                    trackId: GraphqlType.id({ isRequired: true }),
                    username: GraphqlType.string({ isRequired: true }),
                    racedByProxy: GraphqlType.boolean({ isRequired: true }),
                    numberOfValidLaps: GraphqlType.int(),
                    numberOfInvalidLaps: GraphqlType.int(),
                    fastestLapTime: GraphqlType.float(),
                    avgLapTime: GraphqlType.float(),
                    lapCompletionRatio: GraphqlType.float(),
                    avgLapsPerAttempt: GraphqlType.float(),
                },
                returnType: leaderboardEntryObjectType.attribute(),
                dataSource: noneDataSource,
                requestMappingTemplate: appsync.MappingTemplate.fromString(
                    `{
                        "version": "2017-02-28",
                        "payload": $util.toJson($context.arguments)
                    }`
                ),
                responseMappingTemplate: appsync.MappingTemplate.fromString(
                    '$util.toJson($context.result)'
                ),
                directives: [Directive.iam()],
            })
        );

        props.appsyncApi.schema.addSubscription(
            'onUpdateLeaderboardEntry',
            new ResolvableField({
                args: {
                    eventId: GraphqlType.id({ isRequired: true }),
                    trackId: GraphqlType.id(),
                },
                returnType: leaderboardEntryObjectType.attribute(),
                dataSource: noneDataSource,
                requestMappingTemplate: appsync.MappingTemplate.fromString(
                    `{
                        "version": "2017-02-28",
                        "payload": $util.toJson($context.arguments.entry)
                    }`
                ),
                responseMappingTemplate: appsync.MappingTemplate.fromString(
                    '$util.toJson($context.result)'
                ),
                directives: [
                    Directive.subscribe('updateLeaderboardEntry'),
                    Directive.apiKey(),
                    Directive.iam(),
                ],
            })
        );

        props.appsyncApi.schema.addMutation(
            'deleteLeaderboardEntry',
            new ResolvableField({
                args: {
                    eventId: GraphqlType.id({ isRequired: true }),
                    trackId: GraphqlType.id({ isRequired: true }),
                    username: GraphqlType.string({ isRequired: true }),
                },
                returnType: leaderboardEntryObjectType.attribute(),
                dataSource: noneDataSource,
                requestMappingTemplate: appsync.MappingTemplate.fromString(
                    `{
                        "version": "2017-02-28",
                        "payload": $util.toJson($context.arguments)
                    }`
                ),
                responseMappingTemplate: appsync.MappingTemplate.fromString(
                    '$util.toJson($context.result)'
                ),
            })
        );

        props.appsyncApi.schema.addSubscription(
            'onDeleteLeaderboardEntry',
            new ResolvableField({
                args: {
                    eventId: GraphqlType.id({ isRequired: true }),
                    trackId: GraphqlType.id(),
                },
                returnType: leaderboardEntryObjectType.attribute(),
                dataSource: noneDataSource,
                requestMappingTemplate: appsync.MappingTemplate.fromString(
                    `{
                        "version": "2017-02-28",
                        "payload": $util.toJson($context.arguments.entry)
                    }`
                ),
                responseMappingTemplate: appsync.MappingTemplate.fromString(
                    '$util.toJson($context.result)'
                ),
                directives: [
                    Directive.subscribe('deleteLeaderboardEntry'),
                    Directive.apiKey(),
                    Directive.iam(),
                ],
            })
        );
    }
}<|MERGE_RESOLUTION|>--- conflicted
+++ resolved
@@ -356,11 +356,7 @@
                 directives: [
                     Directive.subscribe('addLeaderboardEntry'),
                     Directive.apiKey(),
-<<<<<<< HEAD
-                    Directive.iam(),
-=======
                     Directive.cognito('admin', 'operator'),
->>>>>>> ced83ff0
                 ],
             })
         );
