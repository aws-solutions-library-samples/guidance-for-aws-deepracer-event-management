--- conflicted
+++ resolved
@@ -1,10 +1,7 @@
 import hashlib
 import io
 import os
-<<<<<<< HEAD
 import re
-=======
->>>>>>> 755e7c6f
 import tarfile
 
 import appsync_helpers
@@ -391,15 +388,9 @@
     # Search for unique username match
     candidate_user_model = []
 
-<<<<<<< HEAD
     # Try every possible segment division, leaving at least one segment for the model name
     for segment in range(1, len(prefix_split)):
         user_prefix = "-".join(prefix_split[:segment])
-=======
-    bag_name_split = bag_dir.split("-")
-    for segment in range(1, len(bag_name_split) - 2):
-        user_prefix = "-".join(bag_name_split[:segment])
->>>>>>> 755e7c6f
         logger.info(f"Checking for user prefix: {user_prefix}")
 
         matching_users = []
