--- conflicted
+++ resolved
@@ -195,7 +195,6 @@
     rm ${systemPath}/software_update_module/software_update_config.py
     cat ${backupDir}/software_update_config.py.bak | sed -e "s/ENABLE_PERIODIC_SOFTWARE_UPDATE = True/ENABLE_PERIODIC_SOFTWARE_UPDATE = False/" > ${systemPath}/software_update_module/software_update_config.py
 }
-<<<<<<< HEAD
 
 # Install and optionally activate AWS SSM agent
 SSM_ACTIVATION()
@@ -375,157 +374,6 @@
 elif [ $DISTRIB_RELEASE = "20.04" ] || [ $DISTRIB_RELEASE = "22.04" ]; then
     echo -e -n "\n- Ubuntu 20.04 or 22.04 detected"
 
-=======
-
-# Install and optionally activate AWS SSM agent
-SSM_ACTIVATION()
-{
-    echo -e -n "\n\nSSM_ACTIVATION\n"
-
-    # Install SSM Agent - https://github.com/aws/amazon-ssm-agent
-    # DeepRacer -> https://s3.amazonaws.com/ec2-downloads-windows/SSMAgent/latest/debian_amd64/amazon-ssm-agent.deb
-    # RPi 64 -> https://s3.amazonaws.com/ec2-downloads-windows/SSMAgent/latest/debian_arm64/amazon-ssm-agent.deb
-    # RPi 32 -> https://s3.amazonaws.com/ec2-downloads-windows/SSMAgent/latest/debian_arm/amazon-ssm-agent.deb
-
-    echo -e -n "\n- Install SSM\n"
-    mkdir /tmp/ssm
-    curl https://s3.amazonaws.com/ec2-downloads-windows/SSMAgent/latest/debian_${ARCH}/amazon-ssm-agent.deb -o /tmp/ssm/amazon-ssm-agent.deb
-    dpkg -i /tmp/ssm/amazon-ssm-agent.deb
-    rm -rf /tmp/ssm
-
-    # Enable, Configure and Start SSM if we have the right info
-    if [ ${ssmCode} != NULL ]; then
-        echo -e -n "\n- Activate SSM"
-        systemctl enable amazon-ssm-agent
-        service amazon-ssm-agent stop
-        amazon-ssm-agent -register -code "${ssmCode}" -id "${ssmId}" -region "${ssmRegion}"
-        service amazon-ssm-agent start
-
-        echo -e -n "\n- Car ${varHost} should be visible in DREM in ~5 minutes"
-    fi
-}
-
-# Tweaks that only apply to the AWS DeepRacer car
-DR_CAR_TWEAKS()
-{
-    echo -e -n "\n\nDR_CAR_TWEAKS\n"
-
-    # Disable system suspend
-    echo -e -n "\n- Disable system suspend"
-    systemctl mask sleep.target suspend.target hibernate.target hybrid-sleep.target
-
-    # Increase time before the console locks (helpful when troubleshooting) - 30 minutes
-    echo -e -n "\n- Increase console time out"
-    gsettings set org.gnome.desktop.session idle-delay 1800
-
-    # Disable network power saving
-    echo -e -n "\n- Disable network power saving"
-    echo -e '#!/bin/sh\n/usr/sbin/iw dev mlan0 set power_save off\n' > /etc/network/if-up.d/disable_power_saving
-    chmod 755 /etc/network/if-up.d/disable_power_saving
-
-    # Enable SSH
-    echo -e -n "\n- Enable SSH"
-    service ssh start
-    ufw allow ssh
-
-    # Disable Gnome and other services
-    # - to enable gnome - systemctl set-default graphical
-    # - to start gnome -  systemctl start gdm3
-    echo -e -n "\n- Disable unused services"
-    systemctl set-default multi-user
-    systemctl stop bluetooth
-    systemctl stop cups-browsed
-
-    # Default running service list
-    # service --status-all | grep '\[ + \]'
-    #  [ + ]  acpid
-    #  [ + ]  alsa-utils
-    #  [ + ]  apparmor
-    #  [ + ]  apport
-    #  [ + ]  avahi-daemon
-    #  [ + ]  binfmt-support
-    #  [ + ]  bluetooth
-    #  [ + ]  console-setup
-    #  [ + ]  cron
-    #  [ + ]  cups-browsed
-    #  [ + ]  dbus
-    #  [ + ]  dnsmasq
-    #  [ + ]  fail2ban
-    #  [ + ]  grub-common
-    #  [ + ]  irqbalance
-    #  [ + ]  isc-dhcp-server
-    #  [ + ]  keyboard-setup
-    #  [ + ]  kmod
-    #  [ + ]  lightdm
-    #  [ + ]  network-manager
-    #  [ + ]  networking
-    #  [ + ]  nginx
-    #  [ + ]  ondemand
-    #  [ + ]  procps
-    #  [ + ]  rc.local
-    #  [ + ]  resolvconf
-    #  [ + ]  rsyslog
-    #  [ + ]  speech-dispatcher
-    #  [ + ]  ssh
-    #  [ + ]  thermald
-    #  [ + ]  udev
-    #  [ + ]  ufw
-    #  [ + ]  urandom
-    #  [ + ]  uuidd
-    #  [ + ]  watchdog
-    #  [ + ]  whoopsie
-}
-
-CAR_TWEAKS()
-{
-    echo -e -n "\n\nCAR_TWEAKS\n"
-    # Disable video stream by default
-    echo -e -n "\n- Disable video stream"
-    cp ${bundlePath}/bundle.js ${backupDir}/bundle.js.bak
-    rm ${bundlePath}/bundle.js
-    cat ${backupDir}/bundle.js.bak | sed -e "s/isVideoPlaying\: true/isVideoPlaying\: false/" > ${bundlePath}/bundle.js
-
-    # Allow multiple logins on the console
-    echo -e -n "\n- Enable multiple logins to the console"
-    cp /etc/nginx/sites-enabled/default ${backupDir}/default.bak
-    rm /etc/nginx/sites-enabled/default
-    cat ${backupDir}/default.bak | sed -e "s/auth_request \/auth;/#auth_request \/auth;/" > /etc/nginx/sites-enabled/default
-
-    # Change the cookie duration
-    echo -e -n "\n- Update the cookie duration"
-    cp ${webserverPath}/login.py ${backupDir}/login.py.bak
-    rm ${webserverPath}/login.py
-    cat ${backupDir}/login.py.bak | sed -e "s/datetime.timedelta(hours=1)/datetime.timedelta(hours=12)/" > $webserverPath/login.py
-
-    # Replace the login page
-    echo -e -n "\n- Replace the login.html page"
-    cp ${templatesPath}/login.html ${backupDir}/login.html.bak
-    rm ${templatesPath}/login.html
-    mv login.html ${templatesPath}/login.html
-}
-
-# Check the operating system version and architecture
-# Possible OS versions
-# Ubuntu 16.04 (unsupported), 20.04, 22.04
-
-# Possible hardware
-# amd64 (Intel ATOM - AWS DeepRacer)
-# arm64 (Raspberry 4)
-
-# Check version
-DEVICE=dr       # [dr, rpi]
-ARCH=amd64      # [amd64, arm64]
-
-. /etc/lsb-release
-if [ $DISTRIB_RELEASE = "16.04" ]; then
-    echo -e -n "\n- Ubuntu 16.04 detected"
-    echo -e -n "\nPlease update your car to at least 20.04 -> https://docs.aws.amazon.com/deepracer/latest/developerguide/deepracer-ubuntu-update.html\n"
-    exit 1
-
-elif [ $DISTRIB_RELEASE = "20.04" ] || [ $DISTRIB_RELEASE = "22.04" ]; then
-    echo -e -n "\n- Ubuntu 20.04 or 22.04 detected"
-
->>>>>>> 9ccb9ff3
     pythonPath=python3.8
     if [ $DISTRIB_RELEASE = "22.04" ]; then
         pythonPath=python3.10
@@ -535,13 +383,9 @@
     bundlePath=/opt/aws/deepracer/lib/device_console/static
     systemPath=/opt/aws/deepracer/lib/deepracer_systems_pkg/lib/${pythonPath}/site-packages/deepracer_systems_pkg
     templatesPath=/opt/aws/deepracer/lib/device_console/templates
-<<<<<<< HEAD
     staticPath=/opt/aws/deepracer/lib/device_console/static
     webserverPath=/opt/aws/deepracer/lib/webserver_pkg/lib/${pythonPath}/site-packages/webserver_pkg
     modelOptimizerPath=/opt/aws/deepracer/lib/model_optimizer_pkg/lib/${pythonPath}/site-packages/model_optimizer_pkg
-=======
-    webserverPath=/opt/aws/deepracer/lib/webserver_pkg/lib/${pythonPath}/site-packages/webserver_pkg
->>>>>>> 9ccb9ff3
 
     # Create backup directory
     homeDir=$(eval echo ~${SUDO_USER})
@@ -592,4 +436,4 @@
 systemctl restart deepracer-core
 service nginx restart
 
-echo -e -n "\nDone!\n\n"+echo -e -n "\nDone!\n\n"
