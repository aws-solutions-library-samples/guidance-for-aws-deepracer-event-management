--- conflicted
+++ resolved
@@ -194,11 +194,7 @@
 
 # Enable, Configure and Start SSM if we have the right info
 if [ ${ssmCode} != NULL ]; then
-<<<<<<< HEAD
-    echo -e -n "\nActovate SSM\n"
-=======
     echo -e -n "\nActivate SSM\n"
->>>>>>> cf22b052
     systemctl enable amazon-ssm-agent
     service amazon-ssm-agent stop
     amazon-ssm-agent -register -code "${ssmCode}" -id "${ssmId}" -region "${ssmRegion}"
