--- conflicted
+++ resolved
@@ -41,11 +41,7 @@
   "filtering.filtering-aria-label": "your choice",
   "filtering.dismiss-aria-label": "dismiss",
   "filtering.clear-aria-label": "Clear",
-<<<<<<< HEAD
-  "filtering.placeholder": "Finding {{resource}}",
-=======
   "filtering.placeholder": "Find {{resource}}",
->>>>>>> 06b9d3dc
   "filtering.group-values-text": "Values",
   "filtering.group-properties-text": "Properties",
   "filtering.operators-text": "Operators",
@@ -355,11 +351,7 @@
   "users.description": "User creation",
   "users.header": "Create user",
   "users.information": "Users information",
-<<<<<<< HEAD
-  "users.header-list": "Users List",
-=======
   "users.header-list": "Users",
->>>>>>> 06b9d3dc
   "users.header-username": "Username",
   "users.header-email": "Email address",
   "users.header-creation-date": "Creation date",
