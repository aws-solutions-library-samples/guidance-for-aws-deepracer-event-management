--- conflicted
+++ resolved
@@ -20,11 +20,6 @@
       </View>
     );
   },
-<<<<<<< HEAD
-  
-=======
-
->>>>>>> 1fc1e51c
   SignUp: {
     FormFields() {
       const { validationErrors } = useAuthenticator();
@@ -52,11 +47,7 @@
 
     return (
       <View textAlign="center" padding={tokens.space.large}>
-<<<<<<< HEAD
-        <Link href="/terms">
-=======
         <Link href="/terms_and_conditions.html" target="_blank">
->>>>>>> 1fc1e51c
           Terms and Conditions
         </Link>
       </View>
@@ -66,13 +57,8 @@
 
 export default function App() {
   return (
-<<<<<<< HEAD
-    <Authenticator 
-      components={components} 
-=======
     <Authenticator
       components={components}
->>>>>>> 1fc1e51c
       services={{
         async validateCustomSignUp(formData) {
           if (!formData.acknowledgement) {
@@ -82,15 +68,9 @@
           }
         },
       }}
-<<<<<<< HEAD
-      hideSignUp={false} 
-      signUpAttributes={['email']}
-    > 
-=======
       hideSignUp={false}
       signUpAttributes={['email']}
     >
->>>>>>> 1fc1e51c
       {({ signOut, user }) => (
         <main>
           <FixedMenuLayout user={user.username} signout={signOut}/>
