import React, { useEffect, useState } from 'react';
import { Auth,  API, graphqlOperation } from 'aws-amplify';
import { getAllEvents } from '../graphql/queries'

import {
  BrowserRouter as Router,
  Routes,
  Route,
  useLocation,
} from "react-router-dom";

import { Home } from '../home.js';
import { Models } from '../models.js';
import { AdminHome } from '../admin/home.js';
import { AdminModels } from '../admin/models.js';
import { AdminQuarantine } from '../admin/quarantine.js';
import { AdminCars } from '../admin/cars.js';
import { AdminGroups } from '../admin/groups.js';
import { AdminGroupsDetail } from '../admin/groups/detail.js';
import { AdminActivation } from '../admin/carActivation.js';
import { Upload } from '../upload.js';

<<<<<<< HEAD
import { 
  Container, 
=======
import {
  Container,
>>>>>>> 0b939b5e
  TopNavigation,
  AppLayout,
  SideNavigation
} from "@cloudscape-design/components";

function cwr(operation, payload){
  // Instrument Routing to Record Page Views
  // https://github.com/aws-observability/aws-rum-web/blob/main/docs/cdn_react.md
  return void 0;
};

function usePageViews() {
  let location = useLocation();
  React.useEffect(() => {
    // console.log(location.pathname);
    cwr("recordPageView", location.pathname);
  }, [location]);
}

function MenuRoutes() {
  usePageViews();
  return (
    <Routes>
      <Route path="/" element={<Home />} />
      <Route path="/models" element={<Models />} />
      <Route path="/upload" element={<Upload />} />
      <Route path="/admin/home" element={<AdminHome />} />
      <Route path="/admin/models" element={<AdminModels />} />
      <Route path="/admin/quarantine" element={<AdminQuarantine />} />
      <Route path="/admin/cars" element={<AdminCars />} />
      <Route path="/admin/groups" element={<AdminGroups />} />
      <Route path="/admin/groups/:groupName" element={<AdminGroupsDetail />} />
      <Route path="/admin/car_activation" element={<AdminActivation />} />
      <Route path="*" element={<Home />} />
    </Routes>
  );
}

async function getEvents()  {
  const response = await API.graphql(graphqlOperation(getAllEvents));
  console.log(response.data.getAllEvents)
  // TODO implement logic for setting the active event
};

class TopNav extends React.Component {
  constructor(props) {
    super(props);
    this.state = {
      groups: [],
      navigationOpen: true,
    };
  }
  _isMounted = false;

  componentDidMount() {
    this._isMounted = true;

    Auth.currentAuthenticatedUser().then(user => {
      // Returns an array of groups
      const groups = user.signInUserSession.accessToken.payload["cognito:groups"];
      // console.log("User Groups: ")
      // console.log(groups)
      if (this._isMounted && groups !== undefined ) {
        this.setState({ groups: groups })
        this.setState( {events: getEvents()})
      }
    })
  }

  componentWillUnmount() {
    this._isMounted = false;
  }

  render() {
    let navItems = [
      {type: "link", text: "Upload", href: "/upload"},
      {type: "link", text: "Models", href: "/models"},
    ];

    if ( this.state.groups.includes('admin') ) {
      navItems.push({
        type: 'section',
        text: 'Admin',
        items: [
          {type: "link",text: "All Models",href: "/admin/models"},
          {type: "link",text: "Quarantined models",href: "/admin/quarantine"},
          {type: "link",text: "Cars",href: "/admin/cars"},
          {type: "link",text: "Car activiation",href: "/admin/car_activation"},
          {type: "link",text: "Groups",href: "/admin/groups"}
        ],
      })
    }

    return (
      <Router>
        <div id="h" style={{ position: 'sticky', top: 0, zIndex: 1002 }}>
          <TopNavigation
            identity={{
              href: "/",
              title: "DREM",
              logo: {
                src: "/logo.png",
                alt: "DREM"
              }
            }}
            utilities={[
              {
                type: "menu-dropdown",
                text: this.props.user,
                iconName:"user-profile",
                items: [
                  {
                    id: "signout",
                    text: "Sign out",
                  }
                ],
                onItemClick: ({detail}) => {
                  // Perform actions based on the clicked item details
                  if (detail.id === 'signout') {
                    this.props.signout();
                  }
                }
              }
            ]}
            i18nStrings={{
              searchIconAriaLabel: "Search",
              searchDismissIconAriaLabel: "Close search",
              overflowMenuTriggerText: "More",
              overflowMenuTitleText: "All",
              overflowMenuBackIconAriaLabel: "Back",
              overflowMenuDismissIconAriaLabel: "Close menu"
            }}
          />
<<<<<<< HEAD
          
=======

>>>>>>> 0b939b5e
        </div>
        <AppLayout
          //stickyNotifications
          toolsHide
          //headerSelector="#header"
          ariaLabels={{ navigationClose: 'close' }}
          navigationOpen={this.state.navigationOpen}
          navigation={
<<<<<<< HEAD
            <SideNavigation 
              activeHref={window.location.pathname} 
=======
            <SideNavigation
              activeHref={window.location.pathname}
>>>>>>> 0b939b5e
              items={navItems}
            />
          }
          //breadcrumbs={<BreadcrumbGroup items={breadcrumbs} expandAriaLabel="Show path" ariaLabel="Breadcrumbs" />}
          contentType="table"
          content={<MenuRoutes />}
          onNavigationChange={({ detail }) => this.setState({ navigationOpen: detail.open })}
        />
      </Router>
    )
  }
}

export default TopNav<|MERGE_RESOLUTION|>--- conflicted
+++ resolved
@@ -20,13 +20,8 @@
 import { AdminActivation } from '../admin/carActivation.js';
 import { Upload } from '../upload.js';
 
-<<<<<<< HEAD
-import { 
-  Container, 
-=======
 import {
   Container,
->>>>>>> 0b939b5e
   TopNavigation,
   AppLayout,
   SideNavigation
@@ -160,11 +155,7 @@
               overflowMenuDismissIconAriaLabel: "Close menu"
             }}
           />
-<<<<<<< HEAD
-          
-=======
 
->>>>>>> 0b939b5e
         </div>
         <AppLayout
           //stickyNotifications
@@ -173,13 +164,8 @@
           ariaLabels={{ navigationClose: 'close' }}
           navigationOpen={this.state.navigationOpen}
           navigation={
-<<<<<<< HEAD
-            <SideNavigation 
-              activeHref={window.location.pathname} 
-=======
             <SideNavigation
               activeHref={window.location.pathname}
->>>>>>> 0b939b5e
               items={navItems}
             />
           }
