<<<<<<< HEAD
import React from 'react';
import { Auth,  API, graphqlOperation } from 'aws-amplify';
import { getAllEvents } from '../graphql/queries'
=======
import React, { useEffect, useState } from 'react';
import { Auth } from 'aws-amplify';
>>>>>>> 2809edff

import {
  BrowserRouter as Router,
  Routes,
  Route,
  useLocation,
} from "react-router-dom";

import { Home } from '../home.js';
import { Models } from '../models.js';
import { AdminHome } from '../admin/home.js';
import { AdminModels } from '../admin/models.js';
import { AdminQuarantine } from '../admin/quarantine.js';
import { AdminCars } from '../admin/cars.js';
import { AdminGroups } from '../admin/groups.js';
import { AdminGroupsDetail } from '../admin/groups/detail.js';
import { AdminActivation } from '../admin/carActivation.js';
import { Upload } from '../upload.js';

import { 
  Container, 
  TopNavigation,
  AppLayout,
  SideNavigation
} from "@cloudscape-design/components";

function cwr(operation, payload){
  // Instrument Routing to Record Page Views
  // https://github.com/aws-observability/aws-rum-web/blob/main/docs/cdn_react.md
  return void 0;
};

function usePageViews() {
  let location = useLocation();
  React.useEffect(() => {
    // console.log(location.pathname);
    cwr("recordPageView", location.pathname);
  }, [location]);
}

function MenuRoutes() {
  usePageViews();
  return (
    <Routes>
      <Route path="/" element={<Home />} />
      <Route path="/models" element={<Models />} />
      <Route path="/upload" element={<Upload />} />
      <Route path="/admin/home" element={<AdminHome />} />
      <Route path="/admin/models" element={<AdminModels />} />
      <Route path="/admin/quarantine" element={<AdminQuarantine />} />
      <Route path="/admin/cars" element={<AdminCars />} />
      <Route path="/admin/groups" element={<AdminGroups />} />
      <Route path="/admin/groups/:groupName" element={<AdminGroupsDetail />} />
      <Route path="/admin/car_activation" element={<AdminActivation />} />
      <Route path="*" element={<Home />} />
    </Routes>
  );
}

async function getEvents()  {
  const response = await API.graphql(graphqlOperation(getAllEvents));
  console.log(response.data.getAllEvents)
  // TODO implement logic for setting the active event
};

class TopNav extends React.Component {
  constructor(props) {
    super(props);
    this.state = {
      groups: [],
      navigationOpen: true,
    };
  }
  _isMounted = false;

  componentDidMount() {
    this._isMounted = true;

    Auth.currentAuthenticatedUser().then(user => {
      // Returns an array of groups
      const groups = user.signInUserSession.accessToken.payload["cognito:groups"];
      // console.log("User Groups: ")
      // console.log(groups)
      if (this._isMounted && groups !== undefined ) {
        this.setState({ groups: groups })
        this.setState( {events: getEvents()})
      }
    })
  }

  componentWillUnmount() {
    this._isMounted = false;
  }

  render() {
    let navItems = [
      {type: "link", text: "Upload", href: "/upload"},
      {type: "link", text: "Models", href: "/models"},
    ];

    if ( this.state.groups.includes('admin') ) {
      navItems.push({
        type: 'section',
        text: 'Admin',
        items: [
          {type: "link",text: "All Models",href: "/admin/models"},
          {type: "link",text: "Quarantined models",href: "/admin/quarantine"},
          {type: "link",text: "Cars",href: "/admin/cars"},
          {type: "link",text: "Car activiation",href: "/admin/car_activation"},
          {type: "link",text: "Groups",href: "/admin/groups"}
        ],
      })
    }

    return (
      <Router>
        <div id="h" style={{ position: 'sticky', top: 0, zIndex: 1002 }}>
          <TopNavigation
            identity={{
              href: "/",
              title: "DREM",
              logo: {
                src: "/logo.png",
                alt: "DREM"
              }
            }}
            utilities={[
              {
                type: "menu-dropdown",
                text: this.props.user,
                iconName:"user-profile",
                items: [
                  {
                    id: "signout",
                    text: "Sign out",
                  }
                ],
                onItemClick: ({detail}) => {
                  // Perform actions based on the clicked item details
                  if (detail.id === 'signout') {
                    this.props.signout();
                  }
                }
              }
            ]}
            i18nStrings={{
              searchIconAriaLabel: "Search",
              searchDismissIconAriaLabel: "Close search",
              overflowMenuTriggerText: "More",
              overflowMenuTitleText: "All",
              overflowMenuBackIconAriaLabel: "Back",
              overflowMenuDismissIconAriaLabel: "Close menu"
            }}
          />
          
        </div>
        <AppLayout
          //stickyNotifications
          toolsHide
          //headerSelector="#header"
          ariaLabels={{ navigationClose: 'close' }}
          navigationOpen={this.state.navigationOpen}
          navigation={
            <SideNavigation 
              activeHref={window.location.pathname} 
              items={navItems}
            />
          }
          //breadcrumbs={<BreadcrumbGroup items={breadcrumbs} expandAriaLabel="Show path" ariaLabel="Breadcrumbs" />}
          contentType="table"
          content={<MenuRoutes />}
          onNavigationChange={({ detail }) => this.setState({ navigationOpen: detail.open })}
        />
      </Router>
    )
  }
}

export default TopNav<|MERGE_RESOLUTION|>--- conflicted
+++ resolved
@@ -1,11 +1,6 @@
-<<<<<<< HEAD
-import React from 'react';
+import React, { useEffect, useState } from 'react';
 import { Auth,  API, graphqlOperation } from 'aws-amplify';
 import { getAllEvents } from '../graphql/queries'
-=======
-import React, { useEffect, useState } from 'react';
-import { Auth } from 'aws-amplify';
->>>>>>> 2809edff
 
 import {
   BrowserRouter as Router,
@@ -25,8 +20,8 @@
 import { AdminActivation } from '../admin/carActivation.js';
 import { Upload } from '../upload.js';
 
-import { 
-  Container, 
+import {
+  Container,
   TopNavigation,
   AppLayout,
   SideNavigation
@@ -160,7 +155,7 @@
               overflowMenuDismissIconAriaLabel: "Close menu"
             }}
           />
-          
+
         </div>
         <AppLayout
           //stickyNotifications
@@ -169,8 +164,8 @@
           ariaLabels={{ navigationClose: 'close' }}
           navigationOpen={this.state.navigationOpen}
           navigation={
-            <SideNavigation 
-              activeHref={window.location.pathname} 
+            <SideNavigation
+              activeHref={window.location.pathname}
               items={navItems}
             />
           }
