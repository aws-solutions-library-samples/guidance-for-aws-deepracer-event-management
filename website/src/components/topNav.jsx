--- conflicted
+++ resolved
@@ -121,13 +121,6 @@
   ];
 
   if (groups.includes('admin') || groups.includes('commentator')) {
-<<<<<<< HEAD
-    navItems.push({ 
-      type: 'link', 
-      text: t('topnav.commentator'), 
-      info: <Badge color="blue">Beta</Badge>,
-      href: '/commentator' });
-=======
     navItems.push({
       type: 'section',
       text: t('topnav.commentator'),
@@ -141,7 +134,6 @@
         },
       ],
     });
->>>>>>> 24e17ca4
   }
 
   if (groups.includes('admin')) {
