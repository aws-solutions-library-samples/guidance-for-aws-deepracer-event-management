--- conflicted
+++ resolved
@@ -29,7 +29,7 @@
   useSideNavOptions,
   useSideNavOptionsDispatch,
   useSplitPanelOptions,
-  useSplitPanelOptionsDispatch,
+  useSplitPanelOptionsDispatch
 } from '../store/appLayoutProvider';
 import { eventContext } from '../store/eventProvider';
 import { Upload } from '../upload';
@@ -50,39 +50,13 @@
 }
 
 function MenuRoutes() {
-<<<<<<< HEAD
-    usePageViews();
-    return (
-        <Routes>
-            <Route path="/" element={<Home />} />
-            <Route path="/models" element={<Models />} />
-            <Route path="/upload" element={<Upload />} />
-            <Route path="/commentator" element={<CommenatorRaceStats />} />
-            <Route path="/admin/home" element={<AdminHome />} />
-            <Route path="/admin/models" element={<AdminModels />} />
-            <Route path="/admin/quarantine" element={<AdminQuarantine />} />
-            <Route path="/admin/cars" element={<AdminCars />} />
-            <Route path="/admin/events" element={<AdminEvents />} />
-            <Route path="/admin/events/create" element={<CreateEvent />} />
-            <Route path="/admin/events/edit" element={<EditEvent />} />
-            <Route path="/admin/fleets" element={<AdminFleets />} />
-            <Route path="/admin/fleets/create" element={<CreateFleet />} />
-            <Route path="/admin/fleets/edit" element={<EditFleet />} />
-            <Route path="/admin/createUser" element={<CreateUser />} />
-            <Route path="/admin/groups" element={<AdminGroups />} />
-            <Route path="/admin/groups/:groupName" element={<AdminGroupsDetail />} />
-            <Route path="/admin/car_activation" element={<AdminActivation />} />
-            <Route path="/admin/timekeeper" element={<Timekeeper />} />
-            <Route path="*" element={<Home />} />
-        </Routes>
-    );
-=======
   usePageViews();
   return (
     <Routes>
       <Route path="/" element={<Home />} />
       <Route path="/models" element={<Models />} />
       <Route path="/upload" element={<Upload />} />
+            <Route path="/commentator" element={<CommenatorRaceStats />} />
       <Route path="/admin/home" element={<AdminHome />} />
       <Route path="/admin/models" element={<AdminModels />} />
       <Route path="/admin/quarantine" element={<AdminQuarantine />} />
@@ -103,7 +77,6 @@
       <Route path="*" element={<Home />} />
     </Routes>
   );
->>>>>>> 18a42c22
 }
 
 export function TopNav(props) {
@@ -159,48 +132,15 @@
     };
   }, []);
 
-<<<<<<< HEAD
+  const navItems = [
+    { type: 'link', text: t('topnav.upload'), href: '/upload' },
+    { type: 'link', text: t('topnav.models'), href: '/models' },
+  ];
+
     if (groups.includes('admin') || groups.includes('commentator')) {
         navItems.push(
             {type: 'link', text: t('topnav.commentator'), href: '/commentator' })
     }
-
-    if (groups.includes('admin')) {
-        navItems.push({
-            type: 'section',
-            text: t('topnav.admin'),
-            href: '/admin',
-            items: [
-                {
-                    type: 'expandable-link-group',
-                    text: t('topnav.models'),
-                    items: [
-                        { type: 'link', text: t('topnav.all-models'), href: '/admin/models' },
-                        {
-                            type: 'link',
-                            text: t('topnav.quarantined-models'),
-                            href: '/admin/quarantine',
-                        },
-                    ],
-                },
-                {
-                    type: 'expandable-link-group',
-                    text: t('topnav.car-management'),
-                    items: [
-                        { type: 'link', text: t('topnav.fleets'), href: '/admin/fleets' },
-                        { type: 'link', text: t('topnav.cars'), href: '/admin/cars' },
-                        {
-                            type: 'link',
-                            text: t('topnav.car-activation'),
-                            href: '/admin/car_activation',
-                        },
-                    ],
-                },
-=======
-  const navItems = [
-    { type: 'link', text: t('topnav.upload'), href: '/upload' },
-    { type: 'link', text: t('topnav.models'), href: '/models' },
-  ];
 
   if (groups.includes('admin')) {
     navItems.push({
@@ -291,7 +231,6 @@
               text: props.user,
               iconName: 'user-profile',
               items: [
->>>>>>> 18a42c22
                 {
                   id: 'signout',
                   text: t('topnav.sign-out'),
