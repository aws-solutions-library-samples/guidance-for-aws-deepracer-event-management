import {
  AppLayout,
  Badge,
  Flashbar,
  SideNavigation,
  TopNavigation,
} from '@cloudscape-design/components';
import { Auth } from 'aws-amplify';
import React, { useContext, useEffect, useState } from 'react';

import { Route, Routes, useLocation } from 'react-router-dom';

import { useTranslation } from 'react-i18next';
import { AdminActivation } from '../admin/carActivation';
import { AdminCars } from '../admin/cars';
import { AdminEvents } from '../admin/events/adminEvents';
import { CreateEvent } from '../admin/events/createEvent';
import { EditEvent } from '../admin/events/editEvent';
import { AdminFleets } from '../admin/fleets/adminFleets';
import { CreateFleet } from '../admin/fleets/createFleet';
import { EditFleet } from '../admin/fleets/editFleet';
import { AdminGroupsDetail } from '../admin/groups/detail';
import { AdminGroups } from '../admin/groups/groups';
import { AdminHome } from '../admin/home';
import { AdminModels } from '../admin/models';
import { AdminQuarantine } from '../admin/quarantine';
import { EditRace } from '../admin/race-admin/editRace';
import { RaceAdmin } from '../admin/race-admin/raceAdmin';
import { Timekeeper } from '../admin/timekeeper/timeKeeper';
import { CreateUser } from '../admin/users/createUser';
import { Home } from '../home';
import useLink from '../hooks/useLink';
import { Models } from '../models';
import {
  useNotifications,
  useSideNavOptions,
  useSideNavOptionsDispatch,
  useSplitPanelOptions,
  useSplitPanelOptionsDispatch
} from '../store/appLayoutProvider';
import { eventContext } from '../store/eventProvider';
import { Upload } from '../upload';
import { CommenatorRaceStats } from './commentator/race-stats';

function cwr(operation, payload) {
  // Instrument Routing to Record Page Views
  // https://github.com/aws-observability/aws-rum-web/blob/main/docs/cdn_react.md
  return void 0;
}

function usePageViews() {
  const location = useLocation();
  React.useEffect(() => {
    // console.log(location.pathname);
    cwr('recordPageView', location.pathname);
  }, [location]);
}

function MenuRoutes() {
  usePageViews();
  return (
    <Routes>
      <Route path="/" element={<Home />} />
      <Route path="/models" element={<Models />} />
      <Route path="/upload" element={<Upload />} />
<<<<<<< HEAD
            <Route path="/commentator" element={<CommenatorRaceStats />} />
=======
      <Route path="/commentator" element={<CommenatorRaceStats />} />
>>>>>>> bd26d01e
      <Route path="/admin/home" element={<AdminHome />} />
      <Route path="/admin/models" element={<AdminModels />} />
      <Route path="/admin/quarantine" element={<AdminQuarantine />} />
      <Route path="/admin/cars" element={<AdminCars />} />
      <Route path="/admin/events" element={<AdminEvents />} />
      <Route path="/admin/events/create" element={<CreateEvent />} />
      <Route path="/admin/events/edit" element={<EditEvent />} />
      <Route path="/admin/fleets" element={<AdminFleets />} />
      <Route path="/admin/fleets/create" element={<CreateFleet />} />
      <Route path="/admin/fleets/edit" element={<EditFleet />} />
      <Route path="/admin/createUser" element={<CreateUser />} />
      <Route path="/admin/groups" element={<AdminGroups />} />
      <Route path="/admin/groups/:groupName" element={<AdminGroupsDetail />} />
      <Route path="/admin/car_activation" element={<AdminActivation />} />
      <Route path="/admin/timekeeper" element={<Timekeeper />} />
      <Route path="/admin/races" element={<RaceAdmin />} />
      <Route path="/admin/races/edit" element={<EditRace />} />
      <Route path="*" element={<Home />} />
    </Routes>
  );
}

export function TopNav(props) {
  const { t } = useTranslation();

  const [groups, setGroups] = useState([]);
  const splitPanelOptions = useSplitPanelOptions();
  const splitPanelOptionsDispatch = useSplitPanelOptionsDispatch();
  const notifications = useNotifications();
  // const [splitPanelOptions, setSplitPanelOptions] = useState({
  //   isOpen: true,
  //   content: (
  //     <SplitPanel
  //       header="Laps"
  //       i18nStrings={{
  //         preferencesTitle: 'Split panel preferences',
  //         preferencesPositionLabel: 'Split panel position',
  //         preferencesPositionDescription:
  //           'Choose the default split panel position for the service.',
  //         preferencesPositionSide: 'Side',
  //         preferencesPositionBottom: 'Bottom',
  //         preferencesConfirm: 'Confirm',
  //         preferencesCancel: 'Cancel',
  //         closeButtonAriaLabel: 'Close panel',
  //         openButtonAriaLabel: 'Open panel',
  //         resizeHandleAriaLabel: 'Resize split panel',
  //       }}
  //     >
  //       Test
  //     </SplitPanel>
  //   ),
  //   onToggle: (event) => {
  //     console.info(event);
  //   },
  // });

  const { handleFollow } = useLink();

  const { events, selectedEvent, setSelectedEvent } = useContext(eventContext);
  const sideNavOptions = useSideNavOptions();
  const sideNavOptionsDispatch = useSideNavOptionsDispatch();

  useEffect(() => {
    // Config Groups
    Auth.currentAuthenticatedUser().then((user) => {
      const groups = user.signInUserSession.accessToken.payload['cognito:groups'];
      if (groups !== undefined) {
        setGroups(groups);
      }
    });

    return () => {
      // Unmounting
    };
  }, []);

  const navItems = [
    { type: 'link', text: t('topnav.upload'), href: '/upload' },
    { type: 'link', text: t('topnav.models'), href: '/models' },
  ];

<<<<<<< HEAD
    if (groups.includes('admin') || groups.includes('commentator')) {
        navItems.push(
            {type: 'link', text: t('topnav.commentator'), href: '/commentator' })
    }
=======
  if (groups.includes('admin') || groups.includes('commentator')) {
    navItems.push({ type: 'link', text: t('topnav.commentator'), href: '/commentator' });
  }
>>>>>>> bd26d01e

  if (groups.includes('admin')) {
    navItems.push({
      type: 'section',
      text: t('topnav.admin'),
      href: '/admin',
      items: [
        {
          type: 'expandable-link-group',
          text: t('topnav.models'),
          items: [
            { type: 'link', text: t('topnav.all-models'), href: '/admin/models' },
            {
              type: 'link',
              text: t('topnav.quarantined-models'),
              href: '/admin/quarantine',
            },
          ],
        },
        {
          type: 'expandable-link-group',
          text: t('topnav.car-management'),
          items: [
            { type: 'link', text: t('topnav.fleets'), href: '/admin/fleets' },
            { type: 'link', text: t('topnav.cars'), href: '/admin/cars' },
            {
              type: 'link',
              text: t('topnav.car-activation'),
              href: '/admin/car_activation',
            },
          ],
        },
        {
          type: 'expandable-link-group',
          text: t('topnav.event'),
          items: [
            {
              type: 'link',
              text: t('topnav.events'),
              info: <Badge color="blue">Beta</Badge>,
              href: '/admin/events',
            },
            {
              type: 'link',
              text: t('topnav.race-admin'),
              info: <Badge color="blue">Beta</Badge>,
              href: '/admin/races',
            },
            {
              type: 'link',
              text: t('topnav.time-keeper'),
              info: <Badge color="blue">Beta</Badge>,
              href: '/admin/timekeeper',
            },
          ],
        },
        { type: 'link', text: t('topnav.groups'), href: '/admin/groups' },
        { type: 'link', text: t('topnav.create-user'), href: '/admin/createuser' },
      ],
    });
  }

  return (
    <div>
      <div id="h" style={{ position: 'sticky', top: 0, zIndex: 1002 }}>
        <TopNavigation
          identity={{
            href: '/',
            title: 'DREM',
            logo: {
              src: '/logo.png',
              alt: 'DREM',
            },
          }}
          utilities={[
            {
              type: 'menu-dropdown',
              text: selectedEvent.eventName,
              items: events.map((event) => {
                return { id: event.eventId, text: event.eventName };
              }),
              onItemClick: ({ detail }) => {
                setSelectedEvent(events.find((item) => item.eventId === detail.id));
              },
            },
            {
              type: 'menu-dropdown',
              text: props.user,
              iconName: 'user-profile',
              items: [
                {
                  id: 'signout',
                  text: t('topnav.sign-out'),
                },
              ],
              onItemClick: ({ detail }) => {
                if (detail.id === 'signout') {
                  props.signout();
                }
              },
            },
          ]}
          i18nStrings={{
            searchIconAriaLabel: t('topnav.search'),
            searchDismissIconAriaLabel: t('topnav.close-search'),
            overflowMenuTriggerText: t('topnav.more'),
            overflowMenuTitleText: t('topnav.all'),
            overflowMenuBackIconAriaLabel: t('topnav.back'),
            overflowMenuDismissIconAriaLabel: t('topnav.close-menu'),
          }}
        />
      </div>
      <AppLayout
        notifications={
          <Flashbar
            items={notifications}
            i18nStrings={{
              ariaLabel: 'Notifications',
              notificationBarAriaLabel: 'View all notifications',
              notificationBarText: 'Notifications',
              errorIconAriaLabel: 'Error',
              warningIconAriaLabel: 'Warning',
              successIconAriaLabel: 'Success',
              infoIconAriaLabel: 'Info',
              inProgressIconAriaLabel: 'In progress',
            }}
            //stackItems
          />
        }
        stickyNotifications
        toolsHide
        // headerSelector="#header"
        ariaLabels={{ navigationClose: 'close' }}
        navigationOpen={sideNavOptions.isOpen}
        navigation={
          <SideNavigation
            activeHref={window.location.pathname}
            onFollow={handleFollow}
            items={navItems}
          />
        }
        // breadcrumbs={<BreadcrumbGroup items={breadcrumbs} expandAriaLabel="Show path" ariaLabel="Breadcrumbs" />}
        contentType="table"
        content={<MenuRoutes />}
        onNavigationChange={({ detail }) =>
          sideNavOptionsDispatch({ type: 'SIDE_NAV_IS_OPEN', value: detail.open })
        }
        splitPanel={splitPanelOptions.content}
        splitPanelOpen={splitPanelOptions.isOpen}
        onSplitPanelToggle={(item) =>
          splitPanelOptionsDispatch({ type: 'UPDATE', value: { isOpen: item.detail.open } })
        }
      />
    </div>
  );
}

export default TopNav;<|MERGE_RESOLUTION|>--- conflicted
+++ resolved
@@ -3,8 +3,9 @@
   Badge,
   Flashbar,
   SideNavigation,
-  TopNavigation,
+  TopNavigation
 } from '@cloudscape-design/components';
+
 import { Auth } from 'aws-amplify';
 import React, { useContext, useEffect, useState } from 'react';
 
@@ -63,11 +64,7 @@
       <Route path="/" element={<Home />} />
       <Route path="/models" element={<Models />} />
       <Route path="/upload" element={<Upload />} />
-<<<<<<< HEAD
-            <Route path="/commentator" element={<CommenatorRaceStats />} />
-=======
       <Route path="/commentator" element={<CommenatorRaceStats />} />
->>>>>>> bd26d01e
       <Route path="/admin/home" element={<AdminHome />} />
       <Route path="/admin/models" element={<AdminModels />} />
       <Route path="/admin/quarantine" element={<AdminQuarantine />} />
@@ -149,16 +146,13 @@
     { type: 'link', text: t('topnav.models'), href: '/models' },
   ];
 
-<<<<<<< HEAD
-    if (groups.includes('admin') || groups.includes('commentator')) {
-        navItems.push(
-            {type: 'link', text: t('topnav.commentator'), href: '/commentator' })
-    }
-=======
   if (groups.includes('admin') || groups.includes('commentator')) {
-    navItems.push({ type: 'link', text: t('topnav.commentator'), href: '/commentator' });
+    navItems.push({ 
+      type: 'link', 
+      text: t('topnav.commentator'), 
+      info: <Badge color="blue">Beta</Badge>,
+      href: '/commentator' });
   }
->>>>>>> bd26d01e
 
   if (groups.includes('admin')) {
     navItems.push({
