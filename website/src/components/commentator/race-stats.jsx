import ColumnLayout from '@cloudscape-design/components/column-layout';
import { API, graphqlOperation } from 'aws-amplify';
import React, { useContext, useEffect, useState } from 'react';
import { useTranslation } from 'react-i18next';

import { getLeaderboard, getRaces } from '../../graphql/queries';
import { onNewOverlayInfo } from '../../graphql/subscriptions';
import { eventContext } from '../../store/eventProvider';
import { PageLayout } from '../pageLayout';

import Container from '@cloudscape-design/components/container';
import Header from '@cloudscape-design/components/header';

import { Box, SpaceBetween, Table } from '@cloudscape-design/components';
import { RaceTimeAsString } from '../raceTimeAsString';

const CommenatorRaceStats = () => {
  const { t } = useTranslation();
  const [subscription, SetSubscription] = useState();

  const { selectedEvent } = useContext(eventContext);
  const [actualRacer, SetActualRacer] = useState('No active Racer');

  const [fastesRacerTime, SetFastesRacerTime] = useState({});
  const [slowestRacerTime, SetSlowestRacerTime] = useState({});

  const [fastesLapsForTrack, SetFastestLapsForTrack] = useState([]);
  const [slowestLapsForTrack, SetSlowestLapsForTrack] = useState([]);

  useEffect(() => {
    if (selectedEvent) {
      const loadLeaderboard = async () => {
        const eventId = selectedEvent.eventId;

        const response = await API.graphql(
          graphqlOperation(getLeaderboard, { eventId: eventId, trackId: 1 })
        );
        const leaderboard = response.data.getLeaderboard;
        console.info(response.data.getLeaderboard);

        SetFastestLapsForTrack(
          leaderboard.entries > 5 ? leaderboard.entries.slice(5) : leaderboard.entries
        );
        SetSlowestLapsForTrack(
          leaderboard.entries > 5
            ? leaderboard.entries.slice(-5).reverse()
            : leaderboard.entries.slice().reverse()
        );
      };

      loadLeaderboard();
    }
  }, [selectedEvent]);

  useEffect(() => {
<<<<<<< HEAD
    const eventId = selectedEvent.eventId
    const userId = actualRacer.userId
    
    if (eventId && userId) {
        console.info('Load data for '+ actualRacer.username)
        // not working properly at the moment because of the missing userId in the overlay Update
        const loadUserLaps = async () => {

            const response = await API.graphql(
                graphqlOperation(getRaces, { eventId: eventId, userId: userId })
            );
            const laps = response.data.getRaces.flatMap(race => race.laps)
            const lapsSorted = laps.sort((a, b) => a.time > b.time);

            SetFastesRacerTime(lapsSorted[0] || {})
            SetSlowestRacerTime(lapsSorted.pop() || {})
        }
=======
    if (actualRacer && selectedEvent) {
      console.info('Load data for ' + actualRacer);

      // not working properly at the moment because of the missing userId in the overlay Update
      const loadUserLaps = async () => {
        const eventId = selectedEvent.eventId;
        const userId = actualRacer.userId;

        const response = await API.graphql(
          graphqlOperation(getRaces, { eventId: eventId, userId: userId })
        );
        console.info(response);
        const laps = response.data.getRaces.flatMap((race) => race.laps);
        console.info(laps);

        const filteredLaps = laps
          .filter((lap) => lap.isValid === true)
          .sort((a, b) => a.time > b.time);
        console.info(filteredLaps);

        const lapsSorted = filteredLaps.sort((a, b) => a.time > b.time);
        SetFastesRacerTime(lapsSorted[0]);
        SetSlowestRacerTime(lapsSorted.pop());
      };
>>>>>>> c2b0f30b

      loadUserLaps();
    }
  }, [actualRacer, selectedEvent]);

  useEffect(() => {
    if (selectedEvent) {
      if (subscription) {
        subscription.unsubscribe();
      }

      const eventId = selectedEvent.eventId;
      console.info(eventId);

      SetSubscription(
        API.graphql(graphqlOperation(onNewOverlayInfo, { eventId: eventId })).subscribe({
          next: (event) => {
            const eventData = event.value.data.onNewOverlayInfo;
<<<<<<< HEAD
            if (eventData.userId !== actualRacer.userId) 
              SetActualRacer(eventData);
              
=======
            if (eventData.username !== actualRacer) SetActualRacer(eventData);
>>>>>>> c2b0f30b
          },
          error: (error) => console.warn(error),
        })
      );

      return () => {
        if (subscription) {
          subscription.unsubscribe();
        }
      };
    }
  }, [selectedEvent]);

  const ValueWithLabel = ({ label, children }) => (
    <div>
      <Box variant="h3" >{label}</Box>
      <Box variant="h2" >{children}</Box>
    </div>
  );

  const columnDefinitions = [
    {
      id: 'time',
      header: 'time',
      cell: (item) => <RaceTimeAsString timeInMS={item.fastestLapTime}></RaceTimeAsString>,
    },
    {
      id: 'racerName',
      header: 'Racer Name',
      cell: (item) => item.username || '-',
    },
    {
      id: 'numberOfValidLaps',
      header: 'Valid Laps',
      cell: (item) => item.numberOfValidLaps || '-',
    },
    {
      id: 'avgLapsPerAttempt',
      header: 'Average Laps',
      cell: (item) => item.avgLapsPerAttempt || '-',
    },
  ];

  return (
    <>
      <PageLayout
        header={t('commentator.race.header')}
        description={t('commentator.race.stats')}
        breadcrumbs={[
          { text: t('home.breadcrumb'), href: '/' },
          { text: t('commentator.breadcrumb') },
          { text: t('commentator.race.breadcrumb'), href: '/' },
        ]}
      >
        <SpaceBetween size="l">
          <Container
            header={
              <Header variant="h2" description={t('commentator.race.actualRacerStats')}>
                Actual Racer
              </Header>
            }
          >
            <ColumnLayout columns={3}>
<<<<<<< HEAD
                <ValueWithLabel label={t('commentator.race.racerName')}>{actualRacer.username}</ValueWithLabel>
                <ValueWithLabel label="Current Laptime">
                  <RaceTimeAsString timeInMS={actualRacer.currentLapTimeInMs } showMills={false}></RaceTimeAsString>
                </ValueWithLabel>
                <ValueWithLabel label="Time Left">
                  <RaceTimeAsString timeInMS={actualRacer.timeLeftInMs} showMills={false}></RaceTimeAsString>
                </ValueWithLabel>
                <ValueWithLabel label={t('commentator.race.racerFastestLap')}>
                  <RaceTimeAsString timeInMS={fastesRacerTime.time}></RaceTimeAsString>
                </ValueWithLabel>
                <ValueWithLabel label={t('commentator.race.racerSlowestLap')}>
                  <RaceTimeAsString timeInMS={slowestRacerTime.time}></RaceTimeAsString>
                </ValueWithLabel>
=======
              <ValueWithLabel label={t('commentator.race.racerName')}>
                {actualRacer.username}
              </ValueWithLabel>
              <ValueWithLabel label={t('commentator.race.racerFastestLap')}>
                <RaceTimeAsString timeInMS={fastesRacerTime.time}></RaceTimeAsString>
              </ValueWithLabel>
              <ValueWithLabel label={t('commentator.race.racerSlowestLap')}>
                <RaceTimeAsString timeInMS={slowestRacerTime.time}></RaceTimeAsString>
              </ValueWithLabel>
>>>>>>> c2b0f30b
            </ColumnLayout>
          </Container>

          <ColumnLayout columns={2}>
            <Table
              header={<Header variant="h2">{t('commentator.race.overallFastestLaps')}</Header>}
              columnDefinitions={columnDefinitions}
              visibleColumns={['time', 'racerName']}
              items={fastesLapsForTrack}
              loadingText={t('commentator.race.loading')}
              sortingDisabled
            ></Table>

            <Table
              header={<Header variant="h2">{t('commentator.race.overallSlowestLaps')}</Header>}
              columnDefinitions={columnDefinitions}
              visibleColumns={['time', 'racerName']}
              items={slowestLapsForTrack}
              loadingText={t('commentator.race.loading')}
              sortingDisabled
            ></Table>
          </ColumnLayout>
        </SpaceBetween>
      </PageLayout>
    </>
  );
};

export { CommenatorRaceStats };<|MERGE_RESOLUTION|>--- conflicted
+++ resolved
@@ -53,7 +53,6 @@
   }, [selectedEvent]);
 
   useEffect(() => {
-<<<<<<< HEAD
     const eventId = selectedEvent.eventId
     const userId = actualRacer.userId
     
@@ -66,37 +65,13 @@
                 graphqlOperation(getRaces, { eventId: eventId, userId: userId })
             );
             const laps = response.data.getRaces.flatMap(race => race.laps)
-            const lapsSorted = laps.sort((a, b) => a.time > b.time);
+            const lapsSorted = laps
+              .filter((lap) => lap.isValid === true)
+              .sort((a, b) => a.time > b.time);
 
             SetFastesRacerTime(lapsSorted[0] || {})
             SetSlowestRacerTime(lapsSorted.pop() || {})
         }
-=======
-    if (actualRacer && selectedEvent) {
-      console.info('Load data for ' + actualRacer);
-
-      // not working properly at the moment because of the missing userId in the overlay Update
-      const loadUserLaps = async () => {
-        const eventId = selectedEvent.eventId;
-        const userId = actualRacer.userId;
-
-        const response = await API.graphql(
-          graphqlOperation(getRaces, { eventId: eventId, userId: userId })
-        );
-        console.info(response);
-        const laps = response.data.getRaces.flatMap((race) => race.laps);
-        console.info(laps);
-
-        const filteredLaps = laps
-          .filter((lap) => lap.isValid === true)
-          .sort((a, b) => a.time > b.time);
-        console.info(filteredLaps);
-
-        const lapsSorted = filteredLaps.sort((a, b) => a.time > b.time);
-        SetFastesRacerTime(lapsSorted[0]);
-        SetSlowestRacerTime(lapsSorted.pop());
-      };
->>>>>>> c2b0f30b
 
       loadUserLaps();
     }
@@ -115,13 +90,9 @@
         API.graphql(graphqlOperation(onNewOverlayInfo, { eventId: eventId })).subscribe({
           next: (event) => {
             const eventData = event.value.data.onNewOverlayInfo;
-<<<<<<< HEAD
             if (eventData.userId !== actualRacer.userId) 
               SetActualRacer(eventData);
               
-=======
-            if (eventData.username !== actualRacer) SetActualRacer(eventData);
->>>>>>> c2b0f30b
           },
           error: (error) => console.warn(error),
         })
@@ -185,7 +156,6 @@
             }
           >
             <ColumnLayout columns={3}>
-<<<<<<< HEAD
                 <ValueWithLabel label={t('commentator.race.racerName')}>{actualRacer.username}</ValueWithLabel>
                 <ValueWithLabel label="Current Laptime">
                   <RaceTimeAsString timeInMS={actualRacer.currentLapTimeInMs } showMills={false}></RaceTimeAsString>
@@ -199,17 +169,6 @@
                 <ValueWithLabel label={t('commentator.race.racerSlowestLap')}>
                   <RaceTimeAsString timeInMS={slowestRacerTime.time}></RaceTimeAsString>
                 </ValueWithLabel>
-=======
-              <ValueWithLabel label={t('commentator.race.racerName')}>
-                {actualRacer.username}
-              </ValueWithLabel>
-              <ValueWithLabel label={t('commentator.race.racerFastestLap')}>
-                <RaceTimeAsString timeInMS={fastesRacerTime.time}></RaceTimeAsString>
-              </ValueWithLabel>
-              <ValueWithLabel label={t('commentator.race.racerSlowestLap')}>
-                <RaceTimeAsString timeInMS={slowestRacerTime.time}></RaceTimeAsString>
-              </ValueWithLabel>
->>>>>>> c2b0f30b
             </ColumnLayout>
           </Container>
 
