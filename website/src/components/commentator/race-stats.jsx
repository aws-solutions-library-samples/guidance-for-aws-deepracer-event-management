import ColumnLayout from '@cloudscape-design/components/column-layout';
import { API, graphqlOperation } from 'aws-amplify';
import React, { useContext, useEffect, useState } from 'react';
import { useTranslation } from 'react-i18next';

import { getLeaderboard, getRaces } from '../../graphql/queries';
import { onNewOverlayInfo } from '../../graphql/subscriptions';
import { eventContext } from '../../store/eventProvider';
import { PageLayout } from '../pageLayout';

import Container from '@cloudscape-design/components/container';
import Header from '@cloudscape-design/components/header';

import { Box, SpaceBetween, Table } from '@cloudscape-design/components';
import { RaceTimeAsString } from '../raceTimeAsString';

const CommenatorRaceStats = () => {
  const { t } = useTranslation();
  const [subscription, SetSubscription] = useState();

  const { selectedEvent } = useContext(eventContext);
  const [actualRacer, SetActualRacer] = useState('No active Racer');

  const [fastesRacerTime, SetFastesRacerTime] = useState({});
  const [slowestRacerTime, SetSlowestRacerTime] = useState({});

  const [fastesLapsForTrack, SetFastestLapsForTrack] = useState([]);
  const [slowestLapsForTrack, SetSlowestLapsForTrack] = useState([]);

  const [lapsCount, SetLapsCount] = useState(0);
  const [invalidCount, SetInvalidCount] = useState(0);

  useEffect(() => {
    if (selectedEvent) {
      const loadLeaderboard = async () => {
        const eventId = selectedEvent.eventId;

        const response = await API.graphql(
          graphqlOperation(getLeaderboard, { eventId: eventId, trackId: 1 })
        );
        const leaderboard = response.data.getLeaderboard;
        console.info(response.data.getLeaderboard);

        SetFastestLapsForTrack(
          leaderboard.entries > 5 ? leaderboard.entries.slice(5) : leaderboard.entries
        );
        SetSlowestLapsForTrack(
          leaderboard.entries > 5
            ? leaderboard.entries.slice(-5).reverse()
            : leaderboard.entries.slice().reverse()
        );
      };

      loadLeaderboard();
    }
  }, [selectedEvent]);

  useEffect(() => {
<<<<<<< HEAD
    const eventId = selectedEvent.eventId
    const userId = actualRacer.userId
    
    if (eventId && userId) {
        console.info('Load data for '+ actualRacer.username)
        // not working properly at the moment because of the missing userId in the overlay Update
        const loadUserLaps = async () => {

            const response = await API.graphql(
                graphqlOperation(getRaces, { eventId: eventId, userId: userId })
            );
            const laps = response.data.getRaces.flatMap(race => race.laps)
            const lapCount = laps.length
            const lapsSorted = laps
              .filter((lap) => lap.isValid === true)
              .sort((a, b) => a.time > b.time);

            SetFastesRacerTime(lapsSorted[0] || {})
            SetSlowestRacerTime(lapsSorted.pop() || {})
            SetLapsCount(lapCount)
            SetInvalidCount(lapCount - lapsSorted.length)
        }
=======
    if (actualRacer && selectedEvent) {
      console.info('Load data for ' + actualRacer);

      // not working properly at the moment because of the missing userId in the overlay Update
      const loadUserLaps = async () => {
        const eventId = selectedEvent.eventId;
        const userId = actualRacer.userId;

        const response = await API.graphql(
          graphqlOperation(getRaces, { eventId: eventId, userId: userId })
        );
        console.info(response);
        const laps = response.data.getRaces.flatMap((race) => race.laps);
        console.info(laps);

        const lapsSorted = laps
          .filter((lap) => lap.isValid === true)
          .sort((a, b) => a.time > b.time);
        console.info(lapsSorted);

        SetFastesRacerTime(lapsSorted[0]);
        SetSlowestRacerTime(lapsSorted.pop());
      };
>>>>>>> 99cf0893

      loadUserLaps();
    }
  }, [actualRacer, selectedEvent]);

  useEffect(() => {
    if (selectedEvent) {
      if (subscription) {
        subscription.unsubscribe();
      }

      const eventId = selectedEvent.eventId;
      console.info(eventId);

      SetSubscription(
        API.graphql(graphqlOperation(onNewOverlayInfo, { eventId: eventId })).subscribe({
          next: (event) => {
            const eventData = event.value.data.onNewOverlayInfo;
<<<<<<< HEAD
            if (eventData.userId !== actualRacer.userId) 
              SetActualRacer(eventData);
              
=======
            if (eventData.username !== actualRacer) SetActualRacer(eventData);
>>>>>>> 99cf0893
          },
          error: (error) => console.warn(error),
        })
      );

      return () => {
        if (subscription) {
          subscription.unsubscribe();
        }
      };
    }
  }, [selectedEvent]);

  const ValueWithLabel = ({ label, children }) => (
    <div>
      <Box variant="h3" >{label}</Box>
      <Box variant="h2" >{children}</Box>
    </div>
  );

  const columnDefinitions = [
    {
      id: 'time',
      header: 'time',
      cell: (item) => <RaceTimeAsString timeInMS={item.fastestLapTime}></RaceTimeAsString>,
    },
    {
      id: 'racerName',
      header: 'Racer Name',
      cell: (item) => item.username || '-',
    },
    {
      id: 'numberOfValidLaps',
      header: 'Valid Laps',
      cell: (item) => item.numberOfValidLaps || '-',
    },
    {
      id: 'avgLapsPerAttempt',
      header: 'Average Laps',
      cell: (item) => item.avgLapsPerAttempt || '-',
    },
  ];

  return (
    <>
      <PageLayout
        header={t('commentator.race.header')}
        description={t('commentator.race.stats')}
        breadcrumbs={[
          { text: t('home.breadcrumb'), href: '/' },
          { text: t('commentator.breadcrumb') },
          { text: t('commentator.race.breadcrumb'), href: '/' },
        ]}
      >
        <SpaceBetween size="l">
          <Container
            header={
              <Header variant="h2" description={t('commentator.race.actualRacerStats')}>
                Actual Racer
              </Header>
            }
          >
            <ColumnLayout columns={3}>
<<<<<<< HEAD
                <ValueWithLabel label={t('commentator.race.racerName')}>{actualRacer.username}</ValueWithLabel>
                <ValueWithLabel label={t('commentator.race.currentLapTime')}>
                  <RaceTimeAsString timeInMS={actualRacer.currentLapTimeInMs } showMills={false}></RaceTimeAsString>
                </ValueWithLabel>
                <ValueWithLabel label={t('commentator.race.timeLeft')}>
                  <RaceTimeAsString timeInMS={actualRacer.timeLeftInMs} showMills={false}></RaceTimeAsString>
                </ValueWithLabel>
                <ValueWithLabel label={t('commentator.race.racerFastestLap')}>
                  <RaceTimeAsString timeInMS={fastesRacerTime.time}></RaceTimeAsString>
                </ValueWithLabel>
                <ValueWithLabel label={t('commentator.race.racerSlowestLap')}>
                  <RaceTimeAsString timeInMS={slowestRacerTime.time}></RaceTimeAsString>
                </ValueWithLabel>
                <ValueWithLabel label={t('commentator.race.lapCount')}>{lapsCount}</ValueWithLabel>
                <ValueWithLabel label={t('commentator.race.invalidLapCount')}>{invalidCount}</ValueWithLabel>
=======
              <ValueWithLabel label={t('commentator.race.racerName')}>
                {actualRacer.username}
              </ValueWithLabel>
              <ValueWithLabel label={t('commentator.race.racerFastestLap')}>
                <RaceTimeAsString timeInMS={fastesRacerTime.time}></RaceTimeAsString>
              </ValueWithLabel>
              <ValueWithLabel label={t('commentator.race.racerSlowestLap')}>
                <RaceTimeAsString timeInMS={slowestRacerTime.time}></RaceTimeAsString>
              </ValueWithLabel>
>>>>>>> 99cf0893
            </ColumnLayout>
          </Container>

          <ColumnLayout columns={2}>
            <Table
              header={<Header variant="h2">{t('commentator.race.overallFastestLaps')}</Header>}
              columnDefinitions={columnDefinitions}
              visibleColumns={['time', 'racerName']}
              items={fastesLapsForTrack}
              loadingText={t('commentator.race.loading')}
              sortingDisabled
            ></Table>

            <Table
              header={<Header variant="h2">{t('commentator.race.overallSlowestLaps')}</Header>}
              columnDefinitions={columnDefinitions}
              visibleColumns={['time', 'racerName']}
              items={slowestLapsForTrack}
              loadingText={t('commentator.race.loading')}
              sortingDisabled
            ></Table>
          </ColumnLayout>
        </SpaceBetween>
      </PageLayout>
    </>
  );
};

export { CommenatorRaceStats };<|MERGE_RESOLUTION|>--- conflicted
+++ resolved
@@ -56,7 +56,6 @@
   }, [selectedEvent]);
 
   useEffect(() => {
-<<<<<<< HEAD
     const eventId = selectedEvent.eventId
     const userId = actualRacer.userId
     
@@ -79,32 +78,8 @@
             SetLapsCount(lapCount)
             SetInvalidCount(lapCount - lapsSorted.length)
         }
-=======
-    if (actualRacer && selectedEvent) {
-      console.info('Load data for ' + actualRacer);
-
-      // not working properly at the moment because of the missing userId in the overlay Update
-      const loadUserLaps = async () => {
-        const eventId = selectedEvent.eventId;
-        const userId = actualRacer.userId;
-
-        const response = await API.graphql(
-          graphqlOperation(getRaces, { eventId: eventId, userId: userId })
-        );
-        console.info(response);
-        const laps = response.data.getRaces.flatMap((race) => race.laps);
-        console.info(laps);
-
-        const lapsSorted = laps
-          .filter((lap) => lap.isValid === true)
-          .sort((a, b) => a.time > b.time);
-        console.info(lapsSorted);
-
-        SetFastesRacerTime(lapsSorted[0]);
-        SetSlowestRacerTime(lapsSorted.pop());
-      };
->>>>>>> 99cf0893
-
+
+      loadUserLaps();
       loadUserLaps();
     }
   }, [actualRacer, selectedEvent]);
@@ -122,13 +97,9 @@
         API.graphql(graphqlOperation(onNewOverlayInfo, { eventId: eventId })).subscribe({
           next: (event) => {
             const eventData = event.value.data.onNewOverlayInfo;
-<<<<<<< HEAD
             if (eventData.userId !== actualRacer.userId) 
               SetActualRacer(eventData);
               
-=======
-            if (eventData.username !== actualRacer) SetActualRacer(eventData);
->>>>>>> 99cf0893
           },
           error: (error) => console.warn(error),
         })
@@ -153,6 +124,7 @@
     {
       id: 'time',
       header: 'time',
+      cell: (item) => <RaceTimeAsString timeInMS={item.fastestLapTime}></RaceTimeAsString>,
       cell: (item) => <RaceTimeAsString timeInMS={item.fastestLapTime}></RaceTimeAsString>,
     },
     {
@@ -192,7 +164,6 @@
             }
           >
             <ColumnLayout columns={3}>
-<<<<<<< HEAD
                 <ValueWithLabel label={t('commentator.race.racerName')}>{actualRacer.username}</ValueWithLabel>
                 <ValueWithLabel label={t('commentator.race.currentLapTime')}>
                   <RaceTimeAsString timeInMS={actualRacer.currentLapTimeInMs } showMills={false}></RaceTimeAsString>
@@ -208,20 +179,10 @@
                 </ValueWithLabel>
                 <ValueWithLabel label={t('commentator.race.lapCount')}>{lapsCount}</ValueWithLabel>
                 <ValueWithLabel label={t('commentator.race.invalidLapCount')}>{invalidCount}</ValueWithLabel>
-=======
-              <ValueWithLabel label={t('commentator.race.racerName')}>
-                {actualRacer.username}
-              </ValueWithLabel>
-              <ValueWithLabel label={t('commentator.race.racerFastestLap')}>
-                <RaceTimeAsString timeInMS={fastesRacerTime.time}></RaceTimeAsString>
-              </ValueWithLabel>
-              <ValueWithLabel label={t('commentator.race.racerSlowestLap')}>
-                <RaceTimeAsString timeInMS={slowestRacerTime.time}></RaceTimeAsString>
-              </ValueWithLabel>
->>>>>>> 99cf0893
             </ColumnLayout>
           </Container>
 
+          <ColumnLayout columns={2}>
           <ColumnLayout columns={2}>
             <Table
               header={<Header variant="h2">{t('commentator.race.overallFastestLaps')}</Header>}
@@ -241,6 +202,7 @@
               sortingDisabled
             ></Table>
           </ColumnLayout>
+          </ColumnLayout>
         </SpaceBetween>
       </PageLayout>
     </>
