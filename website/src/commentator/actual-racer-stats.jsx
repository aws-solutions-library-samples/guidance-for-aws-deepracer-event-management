import ColumnLayout from '@cloudscape-design/components/column-layout';
import { API, graphqlOperation } from 'aws-amplify';
import React, { useEffect, useState } from 'react';
import { Trans, useTranslation } from 'react-i18next';

import Container from '@cloudscape-design/components/container';
import Header from '@cloudscape-design/components/header';
import { getRaces } from '../graphql/queries';
import { onNewOverlayInfo } from '../graphql/subscriptions';
import { useSelectedEventContext } from '../store/storeProvider';

import { SpaceBetween } from '@cloudscape-design/components';
import { RaceTimeAsString } from '../components/raceTimeAsString';
import RaceTimer from '../components/raceTimer';

import { Box } from '@cloudscape-design/components';

const ActualRacerStats = () => {
  const { t } = useTranslation();

  const selectedEvent = useSelectedEventContext();
  const [actualRacer, SetActualRacer] = useState({});

  const [fastesRacerTime, SetFastesRacerTime] = useState({});
  const [slowestRacerTime, SetSlowestRacerTime] = useState({});
  const [lapsCount, SetLapsCount] = useState('-');
  const [invalidCount, SetInvalidCount] = useState('-');
  const [actualLapTime, SetActualLapTime] = useState(0);

  const [restsSum, SetRestsSum] = useState('-');
  const [averageResetsPerLap, SetAverageResetsPerLap] = useState('-');
  const [racesCount, SetRacesCount] = useState(0);

  const [subscription, SetSubscription] = useState();
  const [timerIsRunning, SetTimerIsRunning] = useState(false);
  const [timeLeftInMs, SetTimeLeftInMs] = useState(0);

  const ManageTimer = (raceStatus) => {
    if (raceStatus === 'RACE_IN_PROGRESS') {
      SetTimerIsRunning(true);
    } else {
      SetTimerIsRunning(false);
    }
  };

  const clearRacerStats = () => {
    SetFastesRacerTime({});
    SetSlowestRacerTime({});
    SetLapsCount('-');
    SetInvalidCount('-');
    SetRestsSum('-');
    SetAverageResetsPerLap('-');
    SetRacesCount('-');
  };

  useEffect(() => {
    if (selectedEvent) {
      if (subscription) {
        subscription.unsubscribe();
      }
      const eventId = selectedEvent.eventId;

      SetSubscription(
        API.graphql(graphqlOperation(onNewOverlayInfo, { eventId: eventId })).subscribe({
          next: (event) => {
            const eventData = event.value.data.onNewOverlayInfo;
            if (eventData.userId !== actualRacer.userId) {
              SetActualRacer(eventData);
            }

            if (eventData.raceStatus === 'NO_RACER_SELECTED') {
              clearRacerStats();
            }

            SetTimeLeftInMs(eventData.timeLeftInMs);
            SetActualLapTime(eventData.currentLapTimeInMs);
            ManageTimer(eventData.raceStatus);
          },
          error: (error) => console.warn(error),
        })
      );

      return () => {
        if (subscription) {
          subscription.unsubscribe();
        }
      };
    }
  }, [selectedEvent, actualRacer]);

  const caclulateLapsInformation = (laps) => {
    const lapCount = laps.length;
    const lapsSorted = laps.filter((lap) => lap.isValid === true).sort((a, b) => a.time > b.time);

    SetFastesRacerTime(lapsSorted[0] || {});
    SetSlowestRacerTime(lapsSorted.pop() || {});
    SetLapsCount(lapCount);
    SetInvalidCount(lapCount - lapsSorted.length);
  };

  const calculateOfftrackInformation = (laps) => {
    if (laps.length > 0) {
      const lapCount = laps.length;
<<<<<<< HEAD
      const lapsSorted = laps
        .filter((lap) => lap.isValid === true)
        .sort((a, b) => a.time > b.time);

      SetLapsCount(lapCount);
      SetInvalidCount(lapCount - lapsSorted.length);
      
      SetFastesRacerTime(lapsSorted[0] || {});
      SetSlowestRacerTime(lapsSorted.pop() || {});
=======

      const validLaps = laps.filter((lap) => lap.isValid === true);
      const resets = validLaps.reduce((count, lap) => count + lap.resets, 0);
      const averageResetsPerLap =
        resets > 0 && validLaps.length > 0 ? resets / validLaps.length : 0;

      SetRestsSum(resets);
      SetAverageResetsPerLap(averageResetsPerLap.toFixed(1));
      console.log('Resets: ' + resets);
      console.log('Average Resets: ' + averageResetsPerLap);
>>>>>>> 8dadf09f
    }
  };

  useEffect(() => {
    const eventId = selectedEvent.eventId;
    const userId = actualRacer.userId;

    if (eventId && userId) {
      console.info('Load data for ' + actualRacer.username);

      const loadUserLaps = async () => {
        const response = await API.graphql(
          graphqlOperation(getRaces, { eventId: eventId, userId: userId })
        );
        const laps = response.data.getRaces.flatMap((race) => race.laps);

        console.info(laps);
        SetRacesCount(response.data?.getRaces.length);
        caclulateLapsInformation(laps);
        calculateOfftrackInformation(laps);
      };

      loadUserLaps();
    }
  }, [actualRacer, selectedEvent]);

  const ValueWithLabel = ({ label, children, highlight = false }) => (
    <div>
      <Box variant="h3">{label}</Box>
      <Box color={highlight ? 'text-status-info' : 'text-label'} variant="h2">
        {children}
      </Box>
    </div>
  );

  const AverageLapsPerRace = () => {
    let value = '-';

    if (lapsCount !== '-' && racesCount !== '-' && racesCount > 0) {
      value = (lapsCount / racesCount).toFixed(1);
    } else if (racesCount == 0) {
      value = 0;
    }

    return <ValueWithLabel label={t('commentator.race.averagelapCount')}>{value}</ValueWithLabel>;
  };

  return (
    <>
      <SpaceBetween size="l">
        <Container
          header={
            <Header variant="h2" description={t('commentator.race.actualRacerStats')}>
              Current Racer:{' '}
              <Box color="text-status-info" display="inline" variant="h2">
                {actualRacer.username}
              </Box>
            </Header>
          }
        >
          <ColumnLayout columns={2}>
            <ValueWithLabel label={t('commentator.race.currentLapTime')} highlight={true}>
              <RaceTimeAsString timeInMS={actualLapTime} showMills={false}></RaceTimeAsString>
            </ValueWithLabel>
            <ValueWithLabel label={t('commentator.race.timeLeft')} highlight={true}>
              <RaceTimer timerIsRunning={timerIsRunning} timeLeftInMs={timeLeftInMs} />
            </ValueWithLabel>
          </ColumnLayout>
        </Container>

        <Container
          header={
            <Header variant="h2" description={t('commentator.race.historicalRacerStats')}>
              <Trans i18nKey="commentator.race.historicalRacerStats.header" count={racesCount}>
                Data from previous
                <Box color="text-status-info" display="inline" variant="h2">
                  {{ count: racesCount }}
                </Box>
                run
              </Trans>
            </Header>
          }
        >
          <ColumnLayout columns={2} borders="horizontal">
            <ValueWithLabel label={t('commentator.race.racerFastestLap')}>
              <RaceTimeAsString timeInMS={fastesRacerTime.time}></RaceTimeAsString>
            </ValueWithLabel>
            <ValueWithLabel label={t('commentator.race.racerSlowestLap')}>
              <RaceTimeAsString timeInMS={slowestRacerTime.time}></RaceTimeAsString>
            </ValueWithLabel>
            <ColumnLayout columns={2}>
              <ValueWithLabel label={t('commentator.race.lapCount')}>{lapsCount}</ValueWithLabel>
              <AverageLapsPerRace></AverageLapsPerRace>
            </ColumnLayout>

            <ValueWithLabel label={t('commentator.race.invalidLapCount')}>
              {invalidCount}
            </ValueWithLabel>

            <ColumnLayout columns={2}>
              <ValueWithLabel label={t('commentator.race.restSum')}>{restsSum}</ValueWithLabel>
              <ValueWithLabel label={t('commentator.race.averageResetsPerLap')}>
                {averageResetsPerLap}
              </ValueWithLabel>
            </ColumnLayout>
          </ColumnLayout>
        </Container>
      </SpaceBetween>
    </>
  );
};

export { ActualRacerStats };<|MERGE_RESOLUTION|>--- conflicted
+++ resolved
@@ -101,17 +101,6 @@
   const calculateOfftrackInformation = (laps) => {
     if (laps.length > 0) {
       const lapCount = laps.length;
-<<<<<<< HEAD
-      const lapsSorted = laps
-        .filter((lap) => lap.isValid === true)
-        .sort((a, b) => a.time > b.time);
-
-      SetLapsCount(lapCount);
-      SetInvalidCount(lapCount - lapsSorted.length);
-      
-      SetFastesRacerTime(lapsSorted[0] || {});
-      SetSlowestRacerTime(lapsSorted.pop() || {});
-=======
 
       const validLaps = laps.filter((lap) => lap.isValid === true);
       const resets = validLaps.reduce((count, lap) => count + lap.resets, 0);
@@ -122,7 +111,6 @@
       SetAverageResetsPerLap(averageResetsPerLap.toFixed(1));
       console.log('Resets: ' + resets);
       console.log('Average Resets: ' + averageResetsPerLap);
->>>>>>> 8dadf09f
     }
   };
 
