import { Button, SpaceBetween } from '@cloudscape-design/components';
import React, { useEffect, useState } from 'react';
import { useTranslation } from 'react-i18next';
import { useNavigate } from 'react-router-dom';
import { DeleteModal, ItemList } from '../../components/deleteModal';
import { SimpleHelpPanelLayout } from '../../components/help-panels/simple-help-panel';
import { PageLayout } from '../../components/pageLayout';
import { PageTable } from '../../components/pageTable';
import { DrSplitPanel } from '../../components/split-panels/dr-split-panel';
import { TableHeader } from '../../components/tableConfig';
import useMutation from '../../hooks/useMutation';
import { useUsers } from '../../hooks/useUsers';
import { useSelectedEventContext } from '../../store/contexts/storeProvider';
import { useStore } from '../../store/store';
import { formatAwsDateTime } from '../../support-functions/time';
import { LapsTable } from './components/lapsTable';
import { MultiChoicePanelContent } from './components/multiChoicePanelContent';
import { ColumnConfiguration, FilteringProperties } from './support-functions/raceTableConfig';

const RaceAdmin = () => {
  const { t } = useTranslation(['translation', 'help-admin-race-admin']);
  const selectedEvent = useSelectedEventContext();
  const [send] = useMutation();
  const [SelectedRacesInTable, setSelectedRacesInTable] = useState([]);
  const [deleteModalVisible, setDeleteModalVisible] = useState(false);
  const [state, dispatch] = useStore();
  const races = state.races.races;
  const isLoading = state.races.isLoading;
  const [, usersIsLoading, getUserNameFromId] = useUsers();

  const navigate = useNavigate();
  const editRaceHandler = () => {
    navigate('/admin/races/edit', { state: SelectedRacesInTable[0] });
  };

  async function deleteRaces() {
    const racesToDelete = SelectedRacesInTable.map((race) => {
      return { userId: race.userId, raceId: race.raceId, trackId: race.trackId };
    });
    const deleteVariables = {
      eventId: selectedEvent.eventId,
      racesToDelete: racesToDelete,
    };
    console.info(deleteVariables);
    send('deleteRaces', deleteVariables);
    setSelectedRacesInTable([]);
  }

  // Table config
  const columnConfiguration = ColumnConfiguration();
  const filteringProperties = FilteringProperties();
<<<<<<< HEAD
  const visibleContentOptions = VisibleContentOptions();

  const {
    items,
    actions,
    filteredItemsCount,
    collectionProps,
    propertyFilterProps,
    paginationProps,
  } = useCollection(races, {
    propertyFiltering: {
      filteringProperties,
      empty: <TableEmptyState resourceName="Race" />,
      noMatch: (
        <TableNoMatchState
          onClearFilter={() => {
            actions.setPropertyFiltering({ tokens: [], operation: 'and' });
          }}
          label={t('common.no-matches')}
          description={t('common.we-cant-find-a-match')}
          buttonLabel={t('button.clear-filters')}
        />
      ),
    },
    pagination: { pageSize: preferences.pageSize },
    sorting: { defaultState: { sortingColumn: columnDefinitions[0], isDescending: true } },
    selection: {},
  });

  const selectPanelContent = useCallback((selectedItems) => {
    if (selectedItems.length === 0) {
      return (
        <DrSplitPanel header="0 races selected" noSelectedItems={selectedItems.length}>
          {t('race-admin.select-a-race')}
        </DrSplitPanel>
      );
    } else if (selectedItems.length === 1) {
      return (
        <DrSplitPanel header="Laps">
          <LapsTable race={selectedItems[0]} tableSettings={{ variant: 'embedded' }} />
        </DrSplitPanel>
      );
    } else if (selectedItems.length > 1) {
      return (
        <DrSplitPanel header={`${selectedItems.length} races selected`}>
          <MultiChoicePanelContent races={selectedItems} />
        </DrSplitPanel>
      );
    }
  }, []);

=======

  // add user names to all races
  const enrichedRaces = races.map((race) => {
    return {
      ...race,
      username: getUserNameFromId(race.userId),
    };
  });

>>>>>>> 94c95a1d
  useEffect(() => {
    const selectPanelContent = (selectedItems) => {
      if (selectedItems.length === 0) {
        return (
          <DrSplitPanel header="0 races selected" noSelectedItems={selectedItems.length}>
            {t('race-admin.select-a-race')}
          </DrSplitPanel>
        );
      } else if (selectedItems.length === 1) {
        return (
          <DrSplitPanel header="Laps">
            <LapsTable race={selectedItems[0]} tableSettings={{ variant: 'embedded' }} />
          </DrSplitPanel>
        );
      } else if (selectedItems.length > 1) {
        return (
          <DrSplitPanel header={`${selectedItems.length} races selected`}>
            <MultiChoicePanelContent races={selectedItems} />
          </DrSplitPanel>
        );
      }
    };

    dispatch('UPDATE_SPLIT_PANEL', {
      isOpen: true,
      content: selectPanelContent(SelectedRacesInTable),
    });

    return () => {
      dispatch('RESET_SPLIT_PANEL');
    };
  }, [SelectedRacesInTable, dispatch, t]);

  const HeaderActionButtons = () => {
    const disableEditButton = SelectedRacesInTable.length === 0 || SelectedRacesInTable.length > 1;
    const disableDeleteButton = SelectedRacesInTable.length === 0;
    return (
      <SpaceBetween direction="horizontal" size="xs">
        <Button disabled={disableEditButton} onClick={editRaceHandler}>
          {t('button.edit')}
        </Button>
        <Button disabled={disableDeleteButton} onClick={() => setDeleteModalVisible(true)}>
          {t('button.delete')}
        </Button>
      </SpaceBetween>
    );
  };

  // JSX
  return (
    <PageLayout
      helpPanelHidden={false}
      helpPanelContent={
        <SimpleHelpPanelLayout
          headerContent={t('header', { ns: 'help-admin-race-admin' })}
          bodyContent={t('content', { ns: 'help-admin-race-admin' })}
          footerContent={t('footer', { ns: 'help-admin-race-admin' })}
        />
      }
      header={t('race-admin.header')}
      description={t('race-admin.description')}
      breadcrumbs={[
        { text: t('home.breadcrumb'), href: '/' },
        { text: t('operator.breadcrumb'), href: '/admin/home' },
        { text: t('event-management.breadcrumb'), href: '/admin/home' },
        { text: t('race-admin.breadcrumb') },
      ]}
    >
      <PageTable
        selectedItems={SelectedRacesInTable}
        setSelectedItems={setSelectedRacesInTable}
        tableItems={enrichedRaces}
        selectionType="multi"
        columnConfiguration={columnConfiguration}
        header={
          <TableHeader
            nrSelectedItems={SelectedRacesInTable.length}
            nrTotalItems={races.length}
            header={t('race-admin.races-table-header')}
            actions={<HeaderActionButtons />}
          />
        }
        itemsIsLoading={isLoading || usersIsLoading}
        loadingText={t('race-admin.loading-resources')}
        localStorageKey={'races-table-preferences'}
        trackBy={'raceId'}
        filteringProperties={filteringProperties}
        filteringI18nStringsName={'races'}
      />

      <DeleteModal
        header={t('race-admin.delete-races')}
        onDelete={deleteRaces}
        onVisibleChange={setDeleteModalVisible}
        visible={deleteModalVisible}
      >
        {t('race-admin.delete-race-warning')}: <br></br>{' '}
        <ItemList
          items={SelectedRacesInTable.map(
            (selectedRace) =>
              selectedRace.username + ': ' + formatAwsDateTime(selectedRace.createdAt)
          )}
        />
      </DeleteModal>
    </PageLayout>
  );
};

export { RaceAdmin };<|MERGE_RESOLUTION|>--- conflicted
+++ resolved
@@ -49,59 +49,6 @@
   // Table config
   const columnConfiguration = ColumnConfiguration();
   const filteringProperties = FilteringProperties();
-<<<<<<< HEAD
-  const visibleContentOptions = VisibleContentOptions();
-
-  const {
-    items,
-    actions,
-    filteredItemsCount,
-    collectionProps,
-    propertyFilterProps,
-    paginationProps,
-  } = useCollection(races, {
-    propertyFiltering: {
-      filteringProperties,
-      empty: <TableEmptyState resourceName="Race" />,
-      noMatch: (
-        <TableNoMatchState
-          onClearFilter={() => {
-            actions.setPropertyFiltering({ tokens: [], operation: 'and' });
-          }}
-          label={t('common.no-matches')}
-          description={t('common.we-cant-find-a-match')}
-          buttonLabel={t('button.clear-filters')}
-        />
-      ),
-    },
-    pagination: { pageSize: preferences.pageSize },
-    sorting: { defaultState: { sortingColumn: columnDefinitions[0], isDescending: true } },
-    selection: {},
-  });
-
-  const selectPanelContent = useCallback((selectedItems) => {
-    if (selectedItems.length === 0) {
-      return (
-        <DrSplitPanel header="0 races selected" noSelectedItems={selectedItems.length}>
-          {t('race-admin.select-a-race')}
-        </DrSplitPanel>
-      );
-    } else if (selectedItems.length === 1) {
-      return (
-        <DrSplitPanel header="Laps">
-          <LapsTable race={selectedItems[0]} tableSettings={{ variant: 'embedded' }} />
-        </DrSplitPanel>
-      );
-    } else if (selectedItems.length > 1) {
-      return (
-        <DrSplitPanel header={`${selectedItems.length} races selected`}>
-          <MultiChoicePanelContent races={selectedItems} />
-        </DrSplitPanel>
-      );
-    }
-  }, []);
-
-=======
 
   // add user names to all races
   const enrichedRaces = races.map((race) => {
@@ -111,7 +58,6 @@
     };
   });
 
->>>>>>> 94c95a1d
   useEffect(() => {
     const selectPanelContent = (selectedItems) => {
       if (selectedItems.length === 0) {
