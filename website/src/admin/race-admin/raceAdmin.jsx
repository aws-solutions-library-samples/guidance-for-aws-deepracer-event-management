import { useCollection } from '@cloudscape-design/collection-hooks';
import { PropertyFilter, Table } from '@cloudscape-design/components';
import React, { useCallback, useEffect, useState } from 'react';
import { useTranslation } from 'react-i18next';
import { useNavigate } from 'react-router-dom';
import { DeleteModal, ItemList } from '../../components/deleteModal';
import { SimpleHelpPanelLayout } from '../../components/help-panels/simple-help-panel';
import { PageLayout } from '../../components/pageLayout';
import { DrSplitPanel } from '../../components/split-panels/dr-split-panel';
import {
  PropertyFilterI18nStrings,
  TableEmptyState,
  TableNoMatchState,
} from '../../components/tableCommon';
import {
  DefaultPreferences,
  MatchesCountText,
  TableHeader,
  TablePagination,
  TablePreferences,
} from '../../components/tableConfig';
import { useLocalStorage } from '../../hooks/useLocalStorage';
import {
  useSplitPanelOptionsDispatch,
  useToolsOptionsDispatch,
} from '../../store/appLayoutProvider';
import {
  useRacesContext,
  useSelectedEventContext,
  useUsersContext,
} from '../../store/storeProvider';
import { formatAwsDateTime } from '../../support-functions/time';
import { LapsTable } from './components/lapsTable';
import { MultiChoicePanelContent } from './components/multiChoicePanelContent';
import {
  ColumnDefinitions,
  FilteringProperties,
  VisibleContentOptions,
} from './support-functions/raceTableConfig';

const RaceAdmin = () => {
  const { t } = useTranslation(['translation', 'help-admin-race-admin']);
  const selectedEvent = useSelectedEventContext();
  const [, , getUserNameFromId] = useUsersContext();
  const [races, loading, sendDelete] = useRacesContext();
  const [SelectedRacesInTable, setSelectedRacesInTable] = useState([]);
  const [deleteModalVisible, setDeleteModalVisible] = useState(false);
  const splitPanelOptionsDispatch = useSplitPanelOptionsDispatch();
  const toolsOptionsDispatch = useToolsOptionsDispatch();

  const [preferences, setPreferences] = useLocalStorage('DREM-races-table-preferences', {
    ...DefaultPreferences,
    visibleContent: ['createdAt', 'username', 'laps'],
  });

  const navigate = useNavigate();
  const editRaceHandler = () => {
    navigate('/admin/races/edit', { state: SelectedRacesInTable[0] });
  };

  async function deleteRaces() {
    const racesToDelete = SelectedRacesInTable.map((race) => {
      console.info(race);
      return { userId: race.userId, raceId: race.raceId, trackId: race.trackId };
    });
    const deleteVariables = {
      eventId: selectedEvent.eventId,
      racesToDelete: racesToDelete,
    };
    console.info(deleteVariables);
    sendDelete(deleteVariables);
    setSelectedRacesInTable([]);
  }

  // Table config
  const columnDefinitions = ColumnDefinitions(getUserNameFromId);
  const filteringProperties = FilteringProperties();
  const visibleContentOptions = VisibleContentOptions();

  const selectEmptyStateMessage = () => {
    if (selectedEvent.eventId) {
      return <EmptyState title={t('race-admin.no-races')} />;
    }
    return <EmptyState title={t('race-admin.select-event')} />;
  };

<<<<<<< HEAD
  const { items, actions, filteredItemsCount, collectionProps, filterProps, paginationProps } =
    useCollection(races, {
      filtering: {
        empty: selectEmptyStateMessage(),
        noMatch: (
          <EmptyState
            title={t('common.no-matches')}
            subtitle={t('common.we-cant-find-a-match')}
            action={
              <Button onClick={() => actions.setFiltering('')}>{t('table.clear-filter')}</Button>
            }
          />
        ),
      },
      pagination: { pageSize: preferences.pageSize },
      sorting: { defaultState: { sortingColumn: columnDefinitions[0], isDescending: true } },
      selection: {},
    });
=======
  const {
    items,
    actions,
    filteredItemsCount,
    collectionProps,
    propertyFilterProps,
    paginationProps,
  } = useCollection(races, {
    propertyFiltering: {
      filteringProperties,
      empty: <TableEmptyState resourceName="Race" />,
      noMatch: (
        <TableNoMatchState
          onClearFilter={() => {
            actions.setPropertyFiltering({ tokens: [], operation: 'and' });
          }}
          label={t('common.no-matches')}
          description={t('common.we-cant-find-a-match')}
          buttonLabel={t('button.clear-filters')}
        />
      ),
    },
    pagination: { pageSize: preferences.pageSize },
    sorting: { defaultState: { sortingColumn: columnDefinitions[0], isDescending: true } },
    selection: {},
  });
>>>>>>> 06b9d3dc

  const selectPanelContent = useCallback((selectedItems) => {
    if (selectedItems.length === 0) {
      return (
        <DrSplitPanel header="0 races selected" noSelectedItems={selectedItems.length}>
          {t('race-admin.select-a-race')}
        </DrSplitPanel>
      );
    } else if (selectedItems.length === 1) {
      return (
        <DrSplitPanel header="Laps">
          <LapsTable race={selectedItems[0]} tableSettings={{ variant: 'full-page' }} />
        </DrSplitPanel>
      );
    } else if (selectedItems.length > 1) {
      return (
        <DrSplitPanel header={`${selectedItems.length} races selected`}>
          <MultiChoicePanelContent races={selectedItems} />
        </DrSplitPanel>
      );
    }
  }, []);

  useEffect(() => {
    splitPanelOptionsDispatch({
      type: 'UPDATE',
      value: {
        isOpen: true,
        content: selectPanelContent(SelectedRacesInTable),
      },
    });

    return () => {
      splitPanelOptionsDispatch({ type: 'RESET' });
    };
  }, [SelectedRacesInTable, splitPanelOptionsDispatch, selectPanelContent]);

  // Help panel
  const helpPanelHidden = false;
  useEffect(() => {
    toolsOptionsDispatch({
      type: 'UPDATE',
      value: {
        //isOpen: true,
        isHidden: helpPanelHidden,
        content: (
          <SimpleHelpPanelLayout
            headerContent={t('header', { ns: 'help-admin-race-admin' })}
            bodyContent={t('content', { ns: 'help-admin-race-admin' })}
            footerContent={t('footer', { ns: 'help-admin-race-admin' })}
          />
        ),
      },
    });

    return () => {
      toolsOptionsDispatch({ type: 'RESET' });
    };
  }, [toolsOptionsDispatch]);

  const raceTable = (
    <Table
      {...collectionProps}
      onSelectionChange={({ detail }) => {
        setSelectedRacesInTable(detail.selectedItems);
      }}
      selectedItems={SelectedRacesInTable}
      selectionType="multi"
      columnDefinitions={columnDefinitions}
      items={items}
      stripedRows={preferences.stripedRows}
      contentDensity={preferences.contentDensity}
      wrapLines={preferences.wrapLines}
      loading={loading}
      loadingText={t('events.loading')}
      stickyHeader="true"
      trackBy="raceId"
      filter={
        <PropertyFilter
          {...propertyFilterProps}
          i18nStrings={PropertyFilterI18nStrings('races')}
          countText={MatchesCountText(filteredItemsCount)}
          filteringAriaLabel={t('races.filter-groups')}
          expandToViewport={true}
        />
      }
      header={
        <TableHeader
          nrSelectedItems={SelectedRacesInTable.length}
          nrTotalItems={races.length}
          onEdit={editRaceHandler}
          onDelete={() => setDeleteModalVisible(true)}
          header={t('race-admin.races-table-header')}
        />
      }
      pagination={<TablePagination paginationProps={paginationProps} />}
      visibleColumns={preferences.visibleContent}
      resizableColumns
      preferences={
        <TablePreferences
          preferences={preferences}
          setPreferences={setPreferences}
          contentOptions={visibleContentOptions}
        />
      }
    />
  );

  // JSX
  return (
    <PageLayout
      helpPanelHidden={helpPanelHidden}
      header={t('race-admin.header')}
      description={t('race-admin.description')}
      breadcrumbs={[
        { text: t('home.breadcrumb'), href: '/' },
        { text: t('operator.breadcrumb'), href: '/admin/home' },
        { text: t('event-management.breadcrumb'), href: '/admin/home' },
        { text: t('race-admin.breadcrumb') },
      ]}
    >
      {raceTable}

      <DeleteModal
        header={t('race-admin.delete-races')}
        onDelete={deleteRaces}
        onVisibleChange={setDeleteModalVisible}
        visible={deleteModalVisible}
      >
        {t('race-admin.delete-race-warning')}: <br></br>{' '}
        <ItemList
          items={SelectedRacesInTable.map(
            (selectedRace) =>
              selectedRace.username + ': ' + formatAwsDateTime(selectedRace.createdAt)
          )}
        />
      </DeleteModal>
    </PageLayout>
  );
};

export { RaceAdmin };<|MERGE_RESOLUTION|>--- conflicted
+++ resolved
@@ -77,33 +77,6 @@
   const filteringProperties = FilteringProperties();
   const visibleContentOptions = VisibleContentOptions();
 
-  const selectEmptyStateMessage = () => {
-    if (selectedEvent.eventId) {
-      return <EmptyState title={t('race-admin.no-races')} />;
-    }
-    return <EmptyState title={t('race-admin.select-event')} />;
-  };
-
-<<<<<<< HEAD
-  const { items, actions, filteredItemsCount, collectionProps, filterProps, paginationProps } =
-    useCollection(races, {
-      filtering: {
-        empty: selectEmptyStateMessage(),
-        noMatch: (
-          <EmptyState
-            title={t('common.no-matches')}
-            subtitle={t('common.we-cant-find-a-match')}
-            action={
-              <Button onClick={() => actions.setFiltering('')}>{t('table.clear-filter')}</Button>
-            }
-          />
-        ),
-      },
-      pagination: { pageSize: preferences.pageSize },
-      sorting: { defaultState: { sortingColumn: columnDefinitions[0], isDescending: true } },
-      selection: {},
-    });
-=======
   const {
     items,
     actions,
@@ -130,7 +103,6 @@
     sorting: { defaultState: { sortingColumn: columnDefinitions[0], isDescending: true } },
     selection: {},
   });
->>>>>>> 06b9d3dc
 
   const selectPanelContent = useCallback((selectedItems) => {
     if (selectedItems.length === 0) {
