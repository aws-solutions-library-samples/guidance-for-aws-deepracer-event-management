--- conflicted
+++ resolved
@@ -6,12 +6,8 @@
   Spinner,
   StatusIndicator,
 } from '@cloudscape-design/components';
-<<<<<<< HEAD
 import React, { useState } from 'react';
-=======
-import React, { useEffect, useState } from 'react';
 import { useTranslation } from 'react-i18next';
->>>>>>> ee9ab5e7
 
 import useMutation from '../../hooks/useMutation';
 import { LapTable } from './lap-table';
@@ -45,11 +41,7 @@
     if (response) {
       SetMessage(
         <span>
-<<<<<<< HEAD
-          <StatusIndicator type="info">Race submitted</StatusIndicator>
-=======
           <StatusIndicator type="error">{t('timekeeper.end-session.error')}</StatusIndicator>
->>>>>>> ee9ab5e7
         </span>
       );
       setTimeout(() => {
@@ -60,11 +52,7 @@
     } else {
       SetMessage(
         <span>
-<<<<<<< HEAD
-          <StatusIndicator type="error">Could not submit race. Please try again!</StatusIndicator>
-=======
           <StatusIndicator type="info">{t('timekeeper.end-session.info')}</StatusIndicator>
->>>>>>> ee9ab5e7
         </span>
       );
       setTimeout(() => {
@@ -96,19 +84,11 @@
       footer={
         <Box float="right">
           <SpaceBetween direction="horizontal" size="xs">
-<<<<<<< HEAD
             <Button variant="link" disabled={buttonsIsDisabled} onClick={discardRaceHandler}>
-              Discard Race
+              {t('timekeeper.end-session.discard-race')}
             </Button>
             <Button variant="primary" disabled={buttonsIsDisabled} onClick={submitRaceHandler}>
-              Submit Race
-=======
-            <Button variant="link" disabled={loading} onClick={discardRaceHandler}>
-              {t('timekeeper.end-session.discard-race')}
-            </Button>
-            <Button variant="primary" disabled={loading} onClick={submitRaceHandler}>
               {t('timekeeper.end-session.submit-race')}
->>>>>>> ee9ab5e7
             </Button>
           </SpaceBetween>
         </Box>
