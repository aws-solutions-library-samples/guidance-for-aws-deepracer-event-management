import { Button, Form, SpaceBetween } from '@cloudscape-design/components';
import React, { useEffect, useState } from 'react';
import { useTranslation } from 'react-i18next';
import { useLocation, useNavigate } from 'react-router-dom';
import { PageLayout } from '../../components/pageLayout';
import useMutation from '../../hooks/useMutation';
import { merge } from '../../support-functions/merge';
import { CarFleetPanel } from './carFleetPanel';
import { event } from './eventDomain';
import { EventInfoPanel } from './generalInfoPanel';
import { RacePanel } from './racePanel';

export const EditEvent = () => {
  const { t } = useTranslation();
  const location = useLocation();
  const selectedEvent = location.state;
  const navigate = useNavigate();

  const [send, loading, errorMessage, data] = useMutation();
  const [createButtonIsDisabled, setCreateButtonIsDisabled] = useState(false);
  const [eventConfig, setEventConfig] = useState(event);

  useEffect(() => {
    if (!loading && data && !errorMessage) {
      navigate(-1);
    }
  }, [loading, data, errorMessage, navigate]);

  const UpdateConfigHandler = (attr) => {
    setEventConfig((prevState) => {
      return merge({ ...prevState }, attr);
    });
  };

  useEffect(() => {
    if (selectedEvent) {
      setEventConfig(selectedEvent);
    }
  }, [selectedEvent]);

  const onSaveEventHandler = async () => {
    send('updateEvent', eventConfig);
  };

  const formIsValidHandler = () => {
    setCreateButtonIsDisabled(false);
  };

  const formIsInvalidHandler = () => {
    setCreateButtonIsDisabled(true);
  };

<<<<<<< HEAD
    return (
        <>
            <PageLayout
                header={t('events.edit-event')}
                description={t('events.description')}
                breadcrumbs={[
                    { text: t('home.breadcrumb'), href: '/' },
                    { text: t('admin.breadcrumb'), href: '/admin/home' },
                    { text: t('events.breadcrumb'), href: '/admin/events' },
                    { text: t('events.edit-event') },
                ]}
            >
                <form onSubmit={(event) => event.preventDefault()}>
                    <Form
                        actions={
                            <SpaceBetween direction="horizontal" size="xs">
                                <Button variant="link" onClick={() => navigate(-1)} disabled={loading}>
                                    Cancel
                                </Button>
                                <Button
                                    variant="primary"
                                    onClick={onSaveEventHandler}
                                    disabled={loading || createButtonIsDisabled}
                                >
                                    Save Changes
                                </Button>
                            </SpaceBetween>
                        }
                        errorText={errorMessage}
                        errorIconAriaLabel="Error"
                    >
                        <SpaceBetween size="l">
                            <EventInfoPanel
                                {...eventConfig}
                                onChange={UpdateConfigHandler}
                                onFormIsValid={formIsValidHandler}
                                onFormIsInvalid={formIsInvalidHandler}
                            />
                            <RacePanel
                                tracks={eventConfig.tracks}
                                onChange={UpdateConfigHandler}
                                onFormIsValid={formIsValidHandler}
                                onFormIsInvalid={formIsInvalidHandler}
                            />
                            <CarFleetPanel
                                fleetId={eventConfig.fleetId}
                                onChange={UpdateConfigHandler}
                            />
                        </SpaceBetween>
                    </Form>
                </form>
            </PageLayout>
        </>
    );
=======
  return (
    <>
      <PageLayout
        header={t('events.edit-event')}
        description={t('events.description')}
        breadcrumbs={[
          { text: t('home.breadcrumb'), href: '/' },
          { text: t('admin.breadcrumb'), href: '/admin/home' },
          { text: t('events.breadcrumb'), href: '/admin/events' },
          { text: t('events.edit-event') },
        ]}
      >
        <form onSubmit={(event) => event.preventDefault()}>
          <Form
            actions={
              <SpaceBetween direction="horizontal" size="xs">
                <Button variant="link" onClick={() => navigate(-1)} disabled={loading}>
                  Cancel
                </Button>
                <Button
                  variant="primary"
                  onClick={onSaveEventHandler}
                  disabled={loading || createButtonIsDisabled}
                >
                  Save Changes
                </Button>
              </SpaceBetween>
            }
            errorText={errorMessage}
            errorIconAriaLabel="Error"
          >
            <SpaceBetween size="l">
              <EventInfoPanel
                {...eventConfig}
                onChange={UpdateConfigHandler}
                onFormIsValid={formIsValidHandler}
                onFormIsInvalid={formIsInvalidHandler}
              />
              <RacePanel
                tracks={eventConfig.tracks}
                onChange={UpdateConfigHandler}
                onFormIsValid={formIsValidHandler}
                onFormIsInvalid={formIsInvalidHandler}
              />
              <CarFleetPanel fleetId={eventConfig.fleetId} onChange={UpdateConfigHandler} />
            </SpaceBetween>
          </Form>
        </form>
      </PageLayout>
    </>
  );
>>>>>>> e206387d
};<|MERGE_RESOLUTION|>--- conflicted
+++ resolved
@@ -50,7 +50,6 @@
     setCreateButtonIsDisabled(true);
   };
 
-<<<<<<< HEAD
     return (
         <>
             <PageLayout
@@ -105,57 +104,4 @@
             </PageLayout>
         </>
     );
-=======
-  return (
-    <>
-      <PageLayout
-        header={t('events.edit-event')}
-        description={t('events.description')}
-        breadcrumbs={[
-          { text: t('home.breadcrumb'), href: '/' },
-          { text: t('admin.breadcrumb'), href: '/admin/home' },
-          { text: t('events.breadcrumb'), href: '/admin/events' },
-          { text: t('events.edit-event') },
-        ]}
-      >
-        <form onSubmit={(event) => event.preventDefault()}>
-          <Form
-            actions={
-              <SpaceBetween direction="horizontal" size="xs">
-                <Button variant="link" onClick={() => navigate(-1)} disabled={loading}>
-                  Cancel
-                </Button>
-                <Button
-                  variant="primary"
-                  onClick={onSaveEventHandler}
-                  disabled={loading || createButtonIsDisabled}
-                >
-                  Save Changes
-                </Button>
-              </SpaceBetween>
-            }
-            errorText={errorMessage}
-            errorIconAriaLabel="Error"
-          >
-            <SpaceBetween size="l">
-              <EventInfoPanel
-                {...eventConfig}
-                onChange={UpdateConfigHandler}
-                onFormIsValid={formIsValidHandler}
-                onFormIsInvalid={formIsInvalidHandler}
-              />
-              <RacePanel
-                tracks={eventConfig.tracks}
-                onChange={UpdateConfigHandler}
-                onFormIsValid={formIsValidHandler}
-                onFormIsInvalid={formIsInvalidHandler}
-              />
-              <CarFleetPanel fleetId={eventConfig.fleetId} onChange={UpdateConfigHandler} />
-            </SpaceBetween>
-          </Form>
-        </form>
-      </PageLayout>
-    </>
-  );
->>>>>>> e206387d
 };