stages:
  - zip
  - upload

zip_repo:
  only:
    - main
    - release
    - esbjj
    - cdk-pipeline-askwith
<<<<<<< HEAD
    - cdk-pipeline-dasmthc
    - hotfix-manual-update
=======
    - dasmthc
    - marbuss
    - mrglover-overlay
    - danlndnr
    - csj
>>>>>>> cf22b052
  stage: zip
  image:
    name: public.ecr.aws/ubuntu/ubuntu:22.10_stable
  script:
    - apt-get -y update
    - apt-get -y install zip
    - echo $CI_COMMIT_REF_NAME > branch.txt
    - echo $EMAIL > email.txt
    - zip -r drem.zip .
  artifacts:
    paths:
    - drem.zip

upload_to_s3:
  only:
    - main
    - release
    - esbjj
    - cdk-pipeline-askwith
<<<<<<< HEAD
    - cdk-pipeline-dasmthc
    - hotfix-manual-update
=======
    - dasmthc
    - marbuss
    - mrglover-overlay
    - danlndnr
    - csj
>>>>>>> cf22b052
  stage: upload
  image:
    name: public.ecr.aws/aws-cli/aws-cli:latest
    entrypoint: [""]
  script:
    - aws --version
    - ls drem.zip -lah
    - echo $AWS_DEFAULT_REGION
    - aws s3 cp drem.zip s3://$AWS_S3_BUCKET/$CI_COMMIT_REF_NAME/
<|MERGE_RESOLUTION|>--- conflicted
+++ resolved
@@ -8,16 +8,11 @@
     - release
     - esbjj
     - cdk-pipeline-askwith
-<<<<<<< HEAD
-    - cdk-pipeline-dasmthc
-    - hotfix-manual-update
-=======
     - dasmthc
     - marbuss
     - mrglover-overlay
     - danlndnr
     - csj
->>>>>>> cf22b052
   stage: zip
   image:
     name: public.ecr.aws/ubuntu/ubuntu:22.10_stable
@@ -37,16 +32,11 @@
     - release
     - esbjj
     - cdk-pipeline-askwith
-<<<<<<< HEAD
-    - cdk-pipeline-dasmthc
-    - hotfix-manual-update
-=======
     - dasmthc
     - marbuss
     - mrglover-overlay
     - danlndnr
     - csj
->>>>>>> cf22b052
   stage: upload
   image:
     name: public.ecr.aws/aws-cli/aws-cli:latest
