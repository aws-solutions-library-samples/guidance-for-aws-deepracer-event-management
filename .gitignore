--- conflicted
+++ resolved
@@ -21,9 +21,6 @@
 
 # IDE
 .vscode
-<<<<<<< HEAD
 .coverage
-=======
 
-branch.txt
->>>>>>> e206e4aa
+branch.txt