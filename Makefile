--- conflicted
+++ resolved
@@ -15,10 +15,7 @@
 endif
 
 ifndef source_branch
-<<<<<<< HEAD
-=======
 #override source_branch = release/stable
->>>>>>> 6eb2017c
 override source_branch = devel
 endif
 
