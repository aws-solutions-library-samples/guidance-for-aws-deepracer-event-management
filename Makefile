--- conflicted
+++ resolved
@@ -64,21 +64,16 @@
 manual.deploy:  				## Deploy via cdk
 	npx cdk deploy --c manual_deploy=True -c email=$(email) -c label=$(label) -c account=$(account_id) -c region=$(region) -c source_branch=$(source_branch) -c source_repo=$(source_repo) $(domain_name_arg) --all
 
+manual.deploy.specific:         ## Deploy a specific stack (usage: make manual.deploy.specific stack=YourStackName)
+	npx cdk deploy --c manual_deploy=True -c email=$(email) -c label=$(label) -c account=$(account_id) -c region=$(region) -c source_branch=$(source_branch) -c source_repo=$(source_repo) -e $(stack)
+
 manual.deploy.hotswap: 			## Deploy via cdk --hotswap
 	npx cdk deploy --c manual_deploy=True -c email=$(email) -c label=$(label) -c account=$(account_id) -c region=$(region) -c source_branch=$(source_branch) -c source_repo=$(source_repo) $(domain_name_arg) --all --hotswap
 
-<<<<<<< HEAD
-manual.deploy.specific:         ## Deploy a specific stack (usage: make manual.deploy.specific stack=YourStackName)
-	npx cdk deploy --c manual_deploy=True -c email=$(email) -c label=$(label) -c account=$(account_id) -c region=$(region) -c source_branch=$(source_branch) -c source_repo=$(source_repo) -e $(stack)
-
-manual.deploy.hotswap: 				## Deploy via cdk --hotswap
-	npx cdk deploy --c manual_deploy=True -c email=$(email) -c label=$(label) -c account=$(account_id) -c region=$(region) -c source_branch=$(source_branch) -c source_repo=$(source_repo) --all --hotswap
-=======
 manual.deploy.website: local.config
 	cd website && npm run build
 	aws s3 sync website/build/ s3://$$(jq -r '.[] | select(.OutputKey=="sourceBucketName") | .OutputValue' cfn.outputs)/ --delete
 	aws cloudfront create-invalidation --distribution-id $$(jq -r '.[] | select(.OutputKey=="distributionId") | .OutputValue' cfn.outputs) --paths "/*"
->>>>>>> be4699d7
 
 manual.deploy.website: local.config
 	cd website && npm run build
