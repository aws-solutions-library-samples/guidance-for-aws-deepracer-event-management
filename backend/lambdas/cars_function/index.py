--- conflicted
+++ resolved
@@ -204,20 +204,17 @@
                 DocumentName="AWS-RunShellScript",
                 Parameters={
                     "commands": [
-<<<<<<< HEAD
                         "#!/bin/bash",
                         'export HOME="/home/deepracer"',
                         "source /opt/ros/foxy/setup.bash",
                         "source /opt/intel/openvino_2021/bin/setupvars.sh",
                         "source /opt/aws/deepracer/lib/local_setup.bash",
-                        f"ros2 service call /servo_pkg/set_led_state deepracer_interfaces_pkg/srv/SetLedCtrlSrv \"{{red: {color['red_pwm']}, blue: {color['blue_pwm']}, green: {color['green_pwm']}}}\"",
-=======
                         (
-                            "/etc/deepracer-taillight/set-led-color.sh -r"
-                            f" {color['red_pwm']} -b {color['blue_pwm']} -g"
-                            f" {color['green_pwm']} > /dev/null"
+                            "ros2 service call /servo_pkg/set_led_state"
+                            ' deepracer_interfaces_pkg/srv/SetLedCtrlSrv "{red:'
+                            f" {color['red_pwm']}, blue: {color['blue_pwm']}, green:"
+                            f" {color['green_pwm']}}}\""
                         ),
->>>>>>> 22127541
                     ]
                 },
             )
