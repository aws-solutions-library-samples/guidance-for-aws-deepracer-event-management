from os import (
    path,
    getcwd
)

from aws_cdk import (
    Stack,
    Duration,
    DockerImage,
    aws_appsync_alpha as appsync,
    aws_dynamodb as dynamodb,
    aws_lambda_python_alpha as lambda_python,
    aws_lambda as awslambda,
    aws_cognito as cognito,
    aws_iam as iam
)

from constructs import Construct


class EventsManager(Construct):

    def __init__(self, scope: Construct, id: str, api: appsync.IGraphqlApi, user_pool: cognito.IUserPool, roles_to_grant_invoke_access: list[iam.IRole], **kwargs):
        super().__init__(scope, id, **kwargs)

        stack = Stack.of(self)

        events_table = dynamodb.Table(self, "EventsTable",
                                      partition_key=dynamodb.Attribute(
                                          name="eventId", type=dynamodb.AttributeType.STRING),
                                      billing_mode=dynamodb.BillingMode.PAY_PER_REQUEST,
                                      encryption=dynamodb.TableEncryption.AWS_MANAGED
                                      )

        lambda_architecture = awslambda.Architecture.ARM_64
        lambda_runtime = awslambda.Runtime.PYTHON_3_9
        lambda_bundling_image = DockerImage.from_registry(
            'public.ecr.aws/sam/build-python3.9:latest-arm64')

        events_handler = lambda_python.PythonFunction(self, "eventsFunction",
                                                      entry="backend/lambdas/events_function/",
                                                      description="Events Resolver",
                                                      index="index.py",
                                                      handler="lambda_handler",
                                                      timeout=Duration.minutes(
                                                          1),
                                                      runtime=lambda_runtime,
                                                      tracing=awslambda.Tracing.ACTIVE,
                                                      memory_size=128,
                                                      architecture=lambda_architecture,
                                                      bundling=lambda_python.BundlingOptions(
                                                          image=lambda_bundling_image
                                                      ),
                                                      # layers=[helper_functions_layer, powertools_layer]
                                                      layers=[lambda_python.PythonLayerVersion.from_layer_version_arn(self, "powertools",
                                                                                                                      'arn:aws:lambda:eu-west-1:017000801446:layer:AWSLambdaPowertoolsPython:3')
                                                              ],
                                                      environment={
                                                          'DDB_TABLE': events_table.table_name,
                                                          "user_pool_id": user_pool.user_pool_id
                                                      })

        events_table.grant_read_write_data(events_handler)

        # Define the data source for the API
        events_data_source = api.add_lambda_data_source(
            'EventsDataSource', events_handler)

        none_data_source = api.add_none_data_source('none')
        # Define API Schema
        track_object_type = appsync.ObjectType("Track",
                                               definition={
                                                   "trackName": appsync.GraphqlType.string(),
                                                   "trackId": appsync.GraphqlType.id(),
                                                   "trackTag": appsync.GraphqlType.string()
                                               })

        track_input_type = appsync.InputType('TrackInput',
                                             definition={
                                                 "trackName": appsync.GraphqlType.string(),
                                                 "trackTag": appsync.GraphqlType.string()
                                             })

        events_object_Type = appsync.ObjectType("Event",
                                                definition={
                                                    "eventName": appsync.GraphqlType.string(),
                                                    "eventId": appsync.GraphqlType.id(),
                                                    "createdAt": appsync.GraphqlType.aws_date_time(),
                                                    "tracks": track_object_type.attribute(is_list=True)
                                                })

        api.add_type(track_object_type)
        api.add_type(track_input_type)
        api.add_type(events_object_Type)

        # Event methods
        api.add_query("getAllEvents", appsync.ResolvableField(
            return_type=events_object_Type.attribute(is_list=True),
            data_source=events_data_source
        ))
        api.add_mutation("addEvent", appsync.ResolvableField(
            args={
                'eventName': appsync.GraphqlType.string(is_required=True),
                'tracks': track_input_type.attribute(is_list=True)
            },
            return_type=events_object_Type.attribute(),
            data_source=events_data_source
        ))
        api.add_subscription('addedEvent', appsync.ResolvableField(
            return_type=events_object_Type.attribute(),
<<<<<<< HEAD
            directives= [appsync.Directive.subscribe('addEvent')],
            data_source= api.add_none_data_source('addedEventNoneSource')
=======
            data_source=none_data_source,
            request_mapping_template=appsync.MappingTemplate.from_string(
                '''{
                        "version": "2017-02-28",
                        "payload": $util.toJson($context.arguments.entry)
                    }'''
            ),
            response_mapping_template=appsync.MappingTemplate.from_string(
                '''$util.toJson($context.result)'''
            ),
            directives=[appsync.Directive.subscribe('addEvent')]
>>>>>>> 53f70752
        ))

        api.add_mutation("deleteEvent", appsync.ResolvableField(
            args={'eventId': appsync.GraphqlType.string(is_required=True)},
            return_type=events_object_Type.attribute(),
            data_source=events_data_source
        ))
        api.add_subscription('deletedEvent', appsync.ResolvableField(
            return_type=events_object_Type.attribute(),
<<<<<<< HEAD
            directives= [appsync.Directive.subscribe('deleteEvent')],
            data_source= api.add_none_data_source('deletedEventNoneSource')
=======
            data_source=none_data_source,
            request_mapping_template=appsync.MappingTemplate.from_string(
                '''{
                        "version": "2017-02-28",
                        "payload": $util.toJson($context.arguments.entry)
                    }'''
            ),
            response_mapping_template=appsync.MappingTemplate.from_string(
                '''$util.toJson($context.result)'''
            ),
            directives=[appsync.Directive.subscribe('deleteEvent')]
>>>>>>> 53f70752
        ))

        api.add_mutation("updateEvent", appsync.ResolvableField(
            args={
                'eventId': appsync.GraphqlType.string(is_required=True),
                'eventName': appsync.GraphqlType.string(),
                'tracks': track_input_type.attribute(is_list=True)
            },
            return_type=events_object_Type.attribute(),
            data_source=events_data_source
        ))
        api.add_subscription('updatedEvent', appsync.ResolvableField(
            return_type=events_object_Type.attribute(),
<<<<<<< HEAD
            directives= [appsync.Directive.subscribe('updateEvent')],
            data_source= api.add_none_data_source('updatedEventNoneSource')
=======
            data_source=none_data_source,
            request_mapping_template=appsync.MappingTemplate.from_string(
                '''{
                        "version": "2017-02-28",
                        "payload": $util.toJson($context.arguments.entry)
                    }'''
            ),
            response_mapping_template=appsync.MappingTemplate.from_string(
                '''$util.toJson($context.result)'''
            ),
            directives=[appsync.Directive.subscribe('updateEvent')]
>>>>>>> 53f70752
        ))

        # Grant access so API methods can be invoked
        for role in roles_to_grant_invoke_access:
            role.add_to_policy(
                iam.PolicyStatement(
                    effect=iam.Effect.ALLOW,
                    actions=[
                        "appsync:GraphQL"
                    ],
                    resources=[
                        f'{api.arn}/types/Query/fields/getAllEvents',
                        f'{api.arn}/types/Mutation/fields/addEvent',
                        f'{api.arn}/types/Subscription/fields/addedEvent',

                        f'{api.arn}/types/Mutation/fields/deleteEvent',
                        f'{api.arn}/types/Subscription/fields/deletedEvent',

                        f'{api.arn}/types/Mutation/fields/updateEvent',
<<<<<<< HEAD
                        f'{api.arn}/types/Subscription/fields/updatedEvent',
=======
                        f'{api.arn}/types/Subscription/fields/addedEvent',
                        f'{api.arn}/types/Subscription/fields/deletedEvent',
                        f'{api.arn}/types/Subscription/fields/updatedEvent',
                        # f'{api.arn}/types/Mutation/fields/addTrack',
                        # f'{api.arn}/types/Mutation/fields/deleteTrack',
                        # f'{api.arn}/types/Mutation/fields/updateTrack',
>>>>>>> 53f70752
                    ],
                )
            )<|MERGE_RESOLUTION|>--- conflicted
+++ resolved
@@ -108,10 +108,6 @@
         ))
         api.add_subscription('addedEvent', appsync.ResolvableField(
             return_type=events_object_Type.attribute(),
-<<<<<<< HEAD
-            directives= [appsync.Directive.subscribe('addEvent')],
-            data_source= api.add_none_data_source('addedEventNoneSource')
-=======
             data_source=none_data_source,
             request_mapping_template=appsync.MappingTemplate.from_string(
                 '''{
@@ -123,7 +119,6 @@
                 '''$util.toJson($context.result)'''
             ),
             directives=[appsync.Directive.subscribe('addEvent')]
->>>>>>> 53f70752
         ))
 
         api.add_mutation("deleteEvent", appsync.ResolvableField(
@@ -133,10 +128,6 @@
         ))
         api.add_subscription('deletedEvent', appsync.ResolvableField(
             return_type=events_object_Type.attribute(),
-<<<<<<< HEAD
-            directives= [appsync.Directive.subscribe('deleteEvent')],
-            data_source= api.add_none_data_source('deletedEventNoneSource')
-=======
             data_source=none_data_source,
             request_mapping_template=appsync.MappingTemplate.from_string(
                 '''{
@@ -148,7 +139,6 @@
                 '''$util.toJson($context.result)'''
             ),
             directives=[appsync.Directive.subscribe('deleteEvent')]
->>>>>>> 53f70752
         ))
 
         api.add_mutation("updateEvent", appsync.ResolvableField(
@@ -162,10 +152,6 @@
         ))
         api.add_subscription('updatedEvent', appsync.ResolvableField(
             return_type=events_object_Type.attribute(),
-<<<<<<< HEAD
-            directives= [appsync.Directive.subscribe('updateEvent')],
-            data_source= api.add_none_data_source('updatedEventNoneSource')
-=======
             data_source=none_data_source,
             request_mapping_template=appsync.MappingTemplate.from_string(
                 '''{
@@ -177,7 +163,6 @@
                 '''$util.toJson($context.result)'''
             ),
             directives=[appsync.Directive.subscribe('updateEvent')]
->>>>>>> 53f70752
         ))
 
         # Grant access so API methods can be invoked
@@ -197,16 +182,12 @@
                         f'{api.arn}/types/Subscription/fields/deletedEvent',
 
                         f'{api.arn}/types/Mutation/fields/updateEvent',
-<<<<<<< HEAD
-                        f'{api.arn}/types/Subscription/fields/updatedEvent',
-=======
                         f'{api.arn}/types/Subscription/fields/addedEvent',
                         f'{api.arn}/types/Subscription/fields/deletedEvent',
                         f'{api.arn}/types/Subscription/fields/updatedEvent',
                         # f'{api.arn}/types/Mutation/fields/addTrack',
                         # f'{api.arn}/types/Mutation/fields/deleteTrack',
                         # f'{api.arn}/types/Mutation/fields/updateTrack',
->>>>>>> 53f70752
                     ],
                 )
             )