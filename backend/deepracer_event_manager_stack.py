--- conflicted
+++ resolved
@@ -477,11 +477,6 @@
             precedence=1
         )
 
-<<<<<<< HEAD
-        # Add a default Admin user to the system
-        default_admin_user_name = 'Admin'
-        default_admin_user_password = 'DeepRacer0!'
-=======
         # Lambda
         ## List users Function
         get_users_function = lambda_python.PythonFunction(self, "get_users_function",
@@ -671,7 +666,10 @@
                 ]
             )
         )
->>>>>>> 6a70b688
+
+         # Add a default Admin user to the system
+        default_admin_user_name = 'Admin'
+        default_admin_user_password = 'DeepRacer0!'
 
         UserPoolUser(self, 'DefaultAdminUser',
             username=default_admin_user_name,
@@ -679,8 +677,8 @@
             user_pool=user_pool,
             group_name=user_pool_group.ref
         )
-
-        # API Gateway
+        
+        ## API Gateway
         api = apig.RestApi(self, 'apiGateway',
             rest_api_name=stack.stack_name,
             deploy_options=apig.StageOptions(
