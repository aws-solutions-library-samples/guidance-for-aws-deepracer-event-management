from aws_cdk import (
    Stack,
    RemovalPolicy,
    Duration,
    CfnOutput,
    DockerImage,
    aws_s3 as s3,
    aws_s3_deployment as s3_deployment,
    aws_cloudfront as cloudfront,
    aws_cloudfront_origins as cloudfront_origins,
    aws_cognito as cognito,
    aws_iam as iam,
    aws_lambda_python_alpha as lambda_python,
    aws_lambda as awslambda,
    aws_apigateway as apig,
    aws_lambda_destinations as lambda_destinations,
    aws_logs as logs,
)
from constructs import Construct

from backend.cwrum_construct import CwRumAppMonitor
from backend.user_pool_user import UserPoolUser
from cdk_serverless_clamscan import ServerlessClamscan
from backend.terms_n_conditions.tnc_construct import TermsAndConditions
from backend.graphql_api.api import API as graphqlApi
from backend.events_manager import EventsManager
from backend.cars_manager import CarManager

from cdk_nag import NagSuppressions


class CdkDeepRacerEventManagerStack(Stack):
    def __init__(
        self, scope: Construct, construct_id: str, email: str, **kwargs
    ) -> None:
        super().__init__(scope, construct_id, **kwargs)

        ## setup for pseudo parameters
        stack = Stack.of(self)

        ## Logs Bucket
        logs_bucket = s3.Bucket(
            self,
            "logs_bucket",
            encryption=s3.BucketEncryption.S3_MANAGED,
            server_access_logs_prefix="access-logs/logs_bucket/",
            block_public_access=s3.BlockPublicAccess.BLOCK_ALL,
            enforce_ssl=True,
            auto_delete_objects=True,
            removal_policy=RemovalPolicy.DESTROY,
            lifecycle_rules=[
                s3.LifecycleRule(expiration=Duration.days(30)),
                s3.LifecycleRule(
                    abort_incomplete_multipart_upload_after=Duration.days(1)
                ),
            ],
        )

        logs_bucket.policy.document.add_statements(
            iam.PolicyStatement(
                sid="AllowSSLRequestsOnly",
                effect=iam.Effect.DENY,
                principals=[iam.AnyPrincipal()],
                actions=["s3:*"],
                resources=[logs_bucket.bucket_arn, logs_bucket.bucket_arn + "/*"],
                conditions={"NumericLessThan": {"s3:TlsVersion": "1.2"}},
            )
        )

        # Upload S3 bucket
        models_bucket = s3.Bucket(
            self,
            "models_bucket",
            encryption=s3.BucketEncryption.S3_MANAGED,
            server_access_logs_bucket=logs_bucket,
            server_access_logs_prefix="access-logs/models_bucket/",
            block_public_access=s3.BlockPublicAccess.BLOCK_ALL,
            enforce_ssl=True,
            auto_delete_objects=True,
            removal_policy=RemovalPolicy.DESTROY,
            lifecycle_rules=[
                s3.LifecycleRule(
                    expiration=Duration.days(15), tag_filters={"lifecycle": "true"}
                ),
                s3.LifecycleRule(
                    abort_incomplete_multipart_upload_after=Duration.days(1)
                ),
            ],
        )

        models_bucket.policy.document.add_statements(
            iam.PolicyStatement(
                sid="AllowSSLRequestsOnly",
                effect=iam.Effect.DENY,
                principals=[iam.AnyPrincipal()],
                actions=["s3:*"],
                resources=[models_bucket.bucket_arn, models_bucket.bucket_arn + "/*"],
                conditions={"NumericLessThan": {"s3:TlsVersion": "1.2"}},
            )
        )

        infected_bucket = s3.Bucket(
            self,
            "infected_bucket",
            encryption=s3.BucketEncryption.S3_MANAGED,
            server_access_logs_bucket=logs_bucket,
            server_access_logs_prefix="access-logs/infected_bucket/",
            block_public_access=s3.BlockPublicAccess.BLOCK_ALL,
            enforce_ssl=True,
            auto_delete_objects=True,
            removal_policy=RemovalPolicy.DESTROY,
            lifecycle_rules=[
                s3.LifecycleRule(expiration=Duration.days(1)),
                s3.LifecycleRule(
                    abort_incomplete_multipart_upload_after=Duration.days(1)
                ),
            ],
        )

        infected_bucket.policy.document.add_statements(
            iam.PolicyStatement(
                sid="AllowSSLRequestsOnly",
                effect=iam.Effect.DENY,
                principals=[iam.AnyPrincipal()],
                actions=["s3:*"],
                resources=[
                    infected_bucket.bucket_arn,
                    infected_bucket.bucket_arn + "/*",
                ],
                conditions={"NumericLessThan": {"s3:TlsVersion": "1.2"}},
            )
        )

        # Labels S3 bucket
        labels_bucket = s3.Bucket(
            self,
            "labels_bucket",
            encryption=s3.BucketEncryption.S3_MANAGED,
            server_access_logs_bucket=logs_bucket,
            server_access_logs_prefix="access-logs/labels_bucket/",
            block_public_access=s3.BlockPublicAccess.BLOCK_ALL,
            enforce_ssl=True,
            auto_delete_objects=True,
            removal_policy=RemovalPolicy.DESTROY,
        )

        labels_bucket.policy.document.add_statements(
            iam.PolicyStatement(
                sid="AllowSSLRequestsOnly",
                effect=iam.Effect.DENY,
                principals=[iam.AnyPrincipal()],
                actions=["s3:*"],
                resources=[labels_bucket.bucket_arn, labels_bucket.bucket_arn + "/*"],
                conditions={"NumericLessThan": {"s3:TlsVersion": "1.2"}},
            )
        )
        ### Lambda
        ## Common Config
        lambda_architecture = awslambda.Architecture.ARM_64
        lambda_runtime = awslambda.Runtime.PYTHON_3_9
        lambda_bundling_image = DockerImage.from_registry(
            "public.ecr.aws/sam/build-python3.9:latest-arm64"
        )

        ## Layers
        helper_functions_layer = lambda_python.PythonLayerVersion(
            self,
            "helper_functions_v2",
            entry="backend/lambdas/helper_functions_layer/http_response/",
            compatible_architectures=[lambda_architecture],
            compatible_runtimes=[lambda_runtime],
            bundling=lambda_python.BundlingOptions(image=lambda_bundling_image),
        )

<<<<<<< HEAD
=======
        print_functions_layer = lambda_python.PythonLayerVersion(
            self,
            "print_functions",
            entry="backend/lambdas/print_functions_layer/",
            compatible_architectures=[lambda_architecture],
            compatible_runtimes=[lambda_runtime],
            bundling=lambda_python.BundlingOptions(image=lambda_bundling_image),
        )

        # Powertools layer
>>>>>>> 54551293
        powertools_layer = lambda_python.PythonLayerVersion.from_layer_version_arn(
            self,
            "lambda_powertools",
            layer_version_arn="arn:aws:lambda:{}:017000801446:layer:AWSLambdaPowertoolsPythonV2-Arm64:11".format(
                stack.region
            ),
        )
        powertools_log_level = "INFO"

        ## Functions
<<<<<<< HEAD
=======
        print_label_function = lambda_python.PythonFunction(
            self,
            "print_label_function",
            entry="backend/lambdas/print_label_function/",
            index="index.py",
            handler="lambda_handler",
            timeout=Duration.minutes(1),
            runtime=lambda_runtime,
            tracing=awslambda.Tracing.ACTIVE,
            memory_size=256,
            architecture=lambda_architecture,
            bundling=lambda_python.BundlingOptions(image=lambda_bundling_image),
            layers=[helper_functions_layer, print_functions_layer, powertools_layer],
            environment={
                "LABELS_S3_BUCKET": labels_bucket.bucket_name,
                "URL_EXPIRY": "3600",
                "POWERTOOLS_SERVICE_NAME": "print_label",
                "LOG_LEVEL": powertools_log_level,
            },
        )

        labels_bucket.grant_read_write(print_label_function, "*")

>>>>>>> 54551293
        delete_infected_files_function = lambda_python.PythonFunction(
            self,
            "delete_infected_files_function",
            entry="backend/lambdas/delete_infected_files_function/",
            index="index.py",
            handler="lambda_handler",
            timeout=Duration.minutes(1),
            runtime=lambda_runtime,
            tracing=awslambda.Tracing.ACTIVE,
            memory_size=256,
            architecture=lambda_architecture,
            bundling=lambda_python.BundlingOptions(image=lambda_bundling_image),
            layers=[helper_functions_layer],
            environment={
                "MODELS_S3_BUCKET": models_bucket.bucket_name,
                "INFECTED_S3_BUCKET": infected_bucket.bucket_name,
                "POWERTOOLS_SERVICE_NAME": "delete_infected_files",
                "LOG_LEVEL": powertools_log_level,
            },
        )

        models_bucket.grant_read_write(delete_infected_files_function, "*")
        infected_bucket.grant_read_write(delete_infected_files_function, "*")

        # Add clam av scan to S3 uploads bucket
        bucketList = [models_bucket]
        sc = ServerlessClamscan(
            self,
            "rClamScan",
            buckets=bucketList,
            on_result=lambda_destinations.LambdaDestination(
                delete_infected_files_function
            ),
            on_error=lambda_destinations.LambdaDestination(
                delete_infected_files_function
            ),
        )

        ## Check model md5 function
        check_model_md5_function = lambda_python.PythonFunction(
            self,
            "check_model_md5_function",
            entry="backend/lambdas/check_model_md5/",
            index="index.py",
            handler="lambda_handler",
            timeout=Duration.minutes(1),
            runtime=lambda_runtime,
            tracing=awslambda.Tracing.ACTIVE,
            memory_size=128,
            architecture=lambda_architecture,
            environment={
                "MODELS_S3_BUCKET": models_bucket.bucket_name,
                "POWERTOOLS_SERVICE_NAME": "check_model_md5",
                "LOG_LEVEL": powertools_log_level,
            },
            bundling=lambda_python.BundlingOptions(image=lambda_bundling_image),
            layers=[helper_functions_layer, powertools_layer],
        )

        # Permissions for s3 bucket read
        models_bucket.grant_read(check_model_md5_function, "private/*")

        ## Models Function
        models_function = lambda_python.PythonFunction(
            self,
            "get_models_function",
            entry="backend/lambdas/get_models_function/",
            index="index.py",
            handler="lambda_handler",
            timeout=Duration.minutes(1),
            runtime=lambda_runtime,
            tracing=awslambda.Tracing.ACTIVE,
            memory_size=128,
            architecture=lambda_architecture,
            environment={
                "bucket": models_bucket.bucket_name,
                "POWERTOOLS_SERVICE_NAME": "get_models",
                "LOG_LEVEL": powertools_log_level,
            },
            bundling=lambda_python.BundlingOptions(image=lambda_bundling_image),
            layers=[helper_functions_layer, powertools_layer],
        )

        # Permissions for s3 bucket read
        models_bucket.grant_read(models_function, "private/*")

        ## Quarantine Models Function
        quarantined_models_function = lambda_python.PythonFunction(
            self,
            "get_quarantined_models_function",
            entry="backend/lambdas/get_quarantined_models_function/",
            index="index.py",
            handler="lambda_handler",
            timeout=Duration.minutes(1),
            runtime=lambda_runtime,
            tracing=awslambda.Tracing.ACTIVE,
            memory_size=128,
            architecture=lambda_architecture,
            environment={
                "infected_bucket": infected_bucket.bucket_name,
                "POWERTOOLS_SERVICE_NAME": "get_quarantined_models",
                "LOG_LEVEL": powertools_log_level,
            },
            bundling=lambda_python.BundlingOptions(image=lambda_bundling_image),
            layers=[helper_functions_layer],
        )

        # permissions for s3 bucket read
        infected_bucket.grant_read(quarantined_models_function, "private/*")

        ## upload_model_to_car_function
        upload_model_to_car_function = lambda_python.PythonFunction(
            self,
            "upload_model_to_car_function",
            entry="backend/lambdas/upload_model_to_car_function/",
            index="index.py",
            handler="lambda_handler",
            timeout=Duration.minutes(1),
            runtime=lambda_runtime,
            tracing=awslambda.Tracing.ACTIVE,
            memory_size=128,
            architecture=lambda_architecture,
            environment={
                "bucket": models_bucket.bucket_name,
                "POWERTOOLS_SERVICE_NAME": "upload_model_to_car",
                "LOG_LEVEL": powertools_log_level,
            },
            bundling=lambda_python.BundlingOptions(image=lambda_bundling_image),
            layers=[helper_functions_layer, powertools_layer],
        )
        upload_model_to_car_function.add_to_role_policy(
            iam.PolicyStatement(
                effect=iam.Effect.ALLOW,
                actions=[
                    "ssm:GetCommandInvocation",
                    "ssm:SendCommand",
                ],
                resources=["*"],
            )
        )

        ## upload_model_to_car_function
        upload_model_to_car_status_function = lambda_python.PythonFunction(
            self,
            "upload_model_to_car_status_function",
            entry="backend/lambdas/upload_model_to_car_status_function/",
            index="index.py",
            handler="lambda_handler",
            timeout=Duration.minutes(1),
            runtime=lambda_runtime,
            tracing=awslambda.Tracing.ACTIVE,
            memory_size=128,
            architecture=lambda_architecture,
            environment={
                "POWERTOOLS_SERVICE_NAME": "upload_model_to_car_status",
                "LOG_LEVEL": powertools_log_level,
            },
            bundling=lambda_python.BundlingOptions(image=lambda_bundling_image),
            layers=[helper_functions_layer, powertools_layer],
        )
        upload_model_to_car_status_function.add_to_role_policy(
            iam.PolicyStatement(
                effect=iam.Effect.ALLOW,
                actions=[
                    "ssm:GetCommandInvocation",
                ],
                resources=["*"],
            )
        )
        # permissions for s3 bucket read
        models_bucket.grant_read(upload_model_to_car_function, "private/*")

<<<<<<< HEAD
=======
        ## delete_all_models_from_car_function
        delete_all_models_from_car_function = lambda_python.PythonFunction(
            self,
            "delete_all_models_from_car_function",
            entry="backend/lambdas/delete_all_models_from_car_function/",
            index="index.py",
            handler="lambda_handler",
            timeout=Duration.minutes(1),
            runtime=lambda_runtime,
            tracing=awslambda.Tracing.ACTIVE,
            memory_size=256,
            architecture=lambda_architecture,
            environment={
                "POWERTOOLS_SERVICE_NAME": "delete_all_models_from_car",
                "LOG_LEVEL": powertools_log_level,
            },
            bundling=lambda_python.BundlingOptions(image=lambda_bundling_image),
            layers=[helper_functions_layer, powertools_layer],
        )
        delete_all_models_from_car_function.add_to_role_policy(
            iam.PolicyStatement(
                effect=iam.Effect.ALLOW,
                actions=[
                    "ssm:GetCommandInvocation",
                    "ssm:SendCommand",
                ],
                resources=["*"],
            )
        )

>>>>>>> 54551293
        ### Website

        ## S3
        source_bucket = s3.Bucket(
            self,
            "Bucket",
            encryption=s3.BucketEncryption.S3_MANAGED,
            server_access_logs_bucket=logs_bucket,
            server_access_logs_prefix="access-logs/source_bucket/",
            block_public_access=s3.BlockPublicAccess.BLOCK_ALL,
            enforce_ssl=True,
            auto_delete_objects=True,
            removal_policy=RemovalPolicy.DESTROY,
        )
        self.source_bucket = source_bucket

        source_bucket.policy.document.add_statements(
            iam.PolicyStatement(
                sid="AllowSSLRequestsOnly",
                effect=iam.Effect.DENY,
                principals=[iam.AnyPrincipal()],
                actions=["s3:*"],
                resources=[source_bucket.bucket_arn, source_bucket.bucket_arn + "/*"],
                conditions={"NumericLessThan": {"s3:TlsVersion": "1.2"}},
            )
        )

        ## CloudFront and OAI
        ## L2 Experimental variant CF + OAI
        origin_access_identity = cloudfront.OriginAccessIdentity(
            self, "OAI", comment=stack.stack_name
        )

        distribution = cloudfront.Distribution(
            self,
            "Distribution",
            default_behavior=cloudfront.BehaviorOptions(
                origin=cloudfront_origins.S3Origin(
                    bucket=source_bucket, origin_access_identity=origin_access_identity
                ),
                response_headers_policy=cloudfront.ResponseHeadersPolicy.CORS_ALLOW_ALL_ORIGINS_AND_SECURITY_HEADERS,
                viewer_protocol_policy=cloudfront.ViewerProtocolPolicy.REDIRECT_TO_HTTPS,
            ),
            http_version=cloudfront.HttpVersion.HTTP2_AND_3,
            default_root_object="index.html",
            price_class=cloudfront.PriceClass.PRICE_CLASS_100,
            log_bucket=logs_bucket,
            log_file_prefix="access-logs/cf_distribution/",
            error_responses=[
                cloudfront.ErrorResponse(
                    http_status=403,
                    response_http_status=200,
                    response_page_path="/index.html",
                ),
                # cloudfront.ErrorResponse(
                #     http_status=404,
                #     response_http_status=200,
                #     response_page_path="/errors/404.html"
                # )
            ],
        )

        NagSuppressions.add_resource_suppressions(
            distribution,
            suppressions=[
                {
                    "id": "AwsSolutions-CFR1",
                    "reason": "Cloudfront geo restriction not needed for DREM use case",
                },
                {
                    "id": "AwsSolutions-CFR2",
                    "reason": "DREM use case does not warrant for usage of AWS WAF",
                },
            ],
        )

        self.distribution = distribution

        TermsAndConditions(
            self, "TnC", logs_bucket=logs_bucket, distribution=distribution
        )

        models_bucket.add_cors_rule(
            allowed_headers=["*"],
            allowed_methods=[
                s3.HttpMethods.PUT,
                s3.HttpMethods.POST,
                s3.HttpMethods.GET,
                s3.HttpMethods.HEAD,
                s3.HttpMethods.DELETE,
            ],
            allowed_origins=[
                "*",
                # "http://localhost:3000",
                # "https://" + distribution.distribution_domain_name
            ],
            exposed_headers=[
                "x-amz-server-side-encryption",
                "x-amz-request-id",
                "x-amz-id-2",
                "ETag",
            ],
            max_age=3000,
        )

        # cors=[s3.CorsRule(
        #     allowed_headers=["*"],
        #     allowed_methods=[s3.HttpMethods.PUT],
        #     allowed_origins=[cors_internal_domain, "https://"+api.rest_api_id+".execute-api."+cdk_stack.region+".amazonaws.com"])
        # ]

        ## Cognito User Pool
        user_pool = cognito.UserPool(
            self,
            "UserPool",
            user_pool_name=stack.stack_name,
            standard_attributes=cognito.StandardAttributes(
                email=cognito.StandardAttribute(required=True, mutable=True)
            ),
            mfa=cognito.Mfa.OFF,
            self_sign_up_enabled=True,
            auto_verify=cognito.AutoVerifiedAttrs(email=True),
            removal_policy=RemovalPolicy.DESTROY,
            password_policy=cognito.PasswordPolicy(
                min_length=8,
                require_lowercase=True,
                require_uppercase=True,
                require_digits=True,
                require_symbols=True,
                temp_password_validity=Duration.days(2),
            ),
            user_invitation=cognito.UserInvitationConfig(
                email_subject="Invite to join DREM",
                email_body="Hello {username}, you have been invited to join DREM. \nYour temporary password is \n\n{####}\n\n"
                + "https://"
                + distribution.distribution_domain_name,
                sms_message="Hello {username}, your temporary password for DREM is {####}",
            ),
            user_verification=cognito.UserVerificationConfig(
                email_subject="Verify your email for DREM",
                email_body="Thanks for signing up to DREM \n\nYour verification code is \n{####}",
                email_style=cognito.VerificationEmailStyle.CODE,
                sms_message="Thanks for signing up to DREM. Your verification code is {####}",
            ),
        )

        NagSuppressions.add_resource_suppressions(
            user_pool,
            suppressions=[
                {
                    "id": "AwsSolutions-COG2",
                    "reason": "users only sign up and us DREM for a short period of time, all users are deleted after 10 days inactivity",
                },
                {
                    "id": "AwsSolutions-COG3",
                    "reason": "users only sign up and us DREM for a short period of time, all users are deleted after 10 days inactivity",
                },
            ],
        )

        ## Cognito Client
        user_pool_client_web = cognito.UserPoolClient(
            self,
            "UserPoolClientWeb",
            user_pool=user_pool,
            prevent_user_existence_errors=True,
        )

        cfn_user_pool_client_web = user_pool_client_web.node.default_child
        cfn_user_pool_client_web.callback_ur_ls = [
            "https://" + distribution.distribution_domain_name,
            "http://localhost:3000",
        ]
        cfn_user_pool_client_web.logout_ur_ls = [
            "https://" + distribution.distribution_domain_name,
            "http://localhost:3000",
        ]

        ## Cognito Identity Pool
        identity_pool = cognito.CfnIdentityPool(
            self,
            "IdentityPool",
            allow_unauthenticated_identities=False,
            cognito_identity_providers=[
                cognito.CfnIdentityPool.CognitoIdentityProviderProperty(
                    client_id=user_pool_client_web.user_pool_client_id,
                    provider_name=user_pool.user_pool_provider_name,
                )
            ],
        )

        ## Cognito Identity Pool Authenitcated Role
        id_pool_auth_user_role = iam.Role(
            self,
            "CognitoDefaultAuthenticatedRole",
            assumed_by=iam.FederatedPrincipal(
                federated="cognito-identity.amazonaws.com",
                conditions={
                    "StringEquals": {
                        "cognito-identity.amazonaws.com:aud": identity_pool.ref,
                    },
                    "ForAnyValue:StringLike": {
                        "cognito-identity.amazonaws.com:amr": "authenticated",
                    },
                },
                assume_role_action="sts:AssumeRoleWithWebIdentity",
            ),
        )

        ##read/write own bucket only
        id_pool_auth_user_role.add_to_policy(
            iam.PolicyStatement(
                effect=iam.Effect.ALLOW,
                actions=[
                    "s3:ListBucket",
                ],
                resources=[models_bucket.bucket_arn],
                conditions={
                    "StringLike": {
                        "s3:prefix": [
                            "private/${cognito-identity.amazonaws.com:sub}/*"
                        ],
                    },
                },
            )
        )

        id_pool_auth_user_role.add_to_policy(
            iam.PolicyStatement(
                effect=iam.Effect.ALLOW,
                actions=[
                    "s3:GetObject",
                    "s3:PutObject",
                    "s3:DeleteObject",
                    "s3:PutObjectTagging",
                ],
                resources=[
                    models_bucket.bucket_arn
                    + "/private/${cognito-identity.amazonaws.com:sub}",
                    models_bucket.bucket_arn
                    + "/private/${cognito-identity.amazonaws.com:sub}/*",
                ],
            )
        )

        # ## Cognito Identity Pool Unauthenitcated Role
        # id_pool_unauth_user_role = iam.Role(self, "CognitoDefaultUnauthenticatedRole",
        #     assumed_by=iam.FederatedPrincipal(
        #         federated="cognito-identity.amazonaws.com",
        #         conditions={
        #             "StringEquals": {
        #                 "cognito-identity.amazonaws.com:aud": identity_pool.ref,
        #             },
        #             "ForAnyValue:StringLike": {
        #                 "cognito-identity.amazonaws.com:amr": "unauthenticated",
        #             },
        #         },
        #         assume_role_action="sts:AssumeRoleWithWebIdentity"
        #     )
        # )

        cognito.CfnIdentityPoolRoleAttachment(
            self,
            "IdentityPoolRoleAttachment",
            identity_pool_id=identity_pool.ref,
            roles={
                "authenticated": id_pool_auth_user_role.role_arn,
                # "unauthenticated": id_pool_unauth_user_role.role_arn,
            },
            role_mappings={
                "role_mapping": cognito.CfnIdentityPoolRoleAttachment.RoleMappingProperty(
                    type="Token",
                    identity_provider="{}:{}".format(
                        user_pool.user_pool_provider_name,
                        user_pool_client_web.user_pool_client_id,
                    ),
                    ambiguous_role_resolution="AuthenticatedRole",
                )
            },
        )

        ## Admin Users Group Role
        admin_user_role = iam.Role(
            self,
            "AdminUserRole",
            assumed_by=iam.FederatedPrincipal(
                federated="cognito-identity.amazonaws.com",
                conditions={
                    "StringEquals": {
                        "cognito-identity.amazonaws.com:aud": identity_pool.ref,
                    },
                    "ForAnyValue:StringLike": {
                        "cognito-identity.amazonaws.com:amr": "authenticated",
                    },
                },
                assume_role_action="sts:AssumeRoleWithWebIdentity",
            ),
        )

        models_bucket.grant_read(admin_user_role, "*")

        ##read/write own bucket only
        admin_user_role.add_to_policy(
            iam.PolicyStatement(
                effect=iam.Effect.ALLOW,
                actions=[
                    "s3:ListBucket",
                ],
                resources=[models_bucket.bucket_arn],
                conditions={
                    "StringLike": {
                        "s3:prefix": [
                            "private/${cognito-identity.amazonaws.com:sub}/*"
                        ],
                    },
                },
            )
        )

        admin_user_role.add_to_policy(
            iam.PolicyStatement(
                effect=iam.Effect.ALLOW,
                actions=[
                    "s3:GetObject",
                    "s3:PutObject",
                    "s3:DeleteObject",
                    "s3:PutObjectTagging",
                ],
                resources=[
                    models_bucket.bucket_arn
                    + "/private/${cognito-identity.amazonaws.com:sub}",
                    models_bucket.bucket_arn
                    + "/private/${cognito-identity.amazonaws.com:sub}/*",
                ],
            )
        )

        # Cognito User Group (Admin)
        admin_user_pool_group = cognito.CfnUserPoolGroup(
            self,
            "AdminGroup",
            user_pool_id=user_pool.user_pool_id,
            description="Admin user group",
            group_name="admin",
            role_arn=admin_user_role.role_arn,
            precedence=1,
        )

        ## Operator Users Group Role
        operator_user_role = iam.Role(
            self,
            "OperatorUserRole",
            assumed_by=iam.FederatedPrincipal(
                federated="cognito-identity.amazonaws.com",
                conditions={
                    "StringEquals": {
                        "cognito-identity.amazonaws.com:aud": identity_pool.ref,
                    },
                    "ForAnyValue:StringLike": {
                        "cognito-identity.amazonaws.com:amr": "authenticated",
                    },
                },
                assume_role_action="sts:AssumeRoleWithWebIdentity",
            ),
        )

        models_bucket.grant_read(operator_user_role, "*")

        ##read/write own bucket only
        operator_user_role.add_to_policy(
            iam.PolicyStatement(
                effect=iam.Effect.ALLOW,
                actions=[
                    "s3:ListBucket",
                ],
                resources=[models_bucket.bucket_arn],
                conditions={
                    "StringLike": {
                        "s3:prefix": [
                            "private/${cognito-identity.amazonaws.com:sub}/*"
                        ],
                    },
                },
            )
        )

        operator_user_role.add_to_policy(
            iam.PolicyStatement(
                effect=iam.Effect.ALLOW,
                actions=[
                    "s3:GetObject",
                    "s3:PutObject",
                    "s3:DeleteObject",
                    "s3:PutObjectTagging",
                ],
                resources=[
                    models_bucket.bucket_arn
                    + "/private/${cognito-identity.amazonaws.com:sub}",
                    models_bucket.bucket_arn
                    + "/private/${cognito-identity.amazonaws.com:sub}/*",
                ],
            )
        )

        # Cognito User Group (Operator)
        operator_user_pool_group = cognito.CfnUserPoolGroup(
            self,
            "OperatorGroup",
            user_pool_id=user_pool.user_pool_id,
            description="Operator user group",
            group_name="operator",
            role_arn=operator_user_role.role_arn,
            precedence=1,
        )

        # Lambda
        ## List users Function
        get_users_function = lambda_python.PythonFunction(
            self,
            "get_users_function",
            entry="backend/lambdas/get_users_function/",
            description="List the users in cognito",
            index="index.py",
            handler="lambda_handler",
            timeout=Duration.minutes(1),
            runtime=lambda_runtime,
            tracing=awslambda.Tracing.ACTIVE,
            memory_size=128,
            architecture=lambda_architecture,
            environment={
                "user_pool_id": user_pool.user_pool_id,
                "POWERTOOLS_SERVICE_NAME": "get_users",
                "LOG_LEVEL": powertools_log_level,
            },
            bundling=lambda_python.BundlingOptions(image=lambda_bundling_image),
            layers=[helper_functions_layer, powertools_layer],
        )
        get_users_function.add_to_role_policy(
            iam.PolicyStatement(
                effect=iam.Effect.ALLOW,
                actions=[
                    "cognito-idp:ListUsers",
                ],
                resources=[user_pool.user_pool_arn],
            )
        )

        ## GET groups users Function
        get_groups_group_function = lambda_python.PythonFunction(
            self,
            "get_groups_group_function",
            entry="backend/lambdas/get_groups_group_function/",
            description="Get the group details from cognito",
            index="index.py",
            handler="lambda_handler",
            timeout=Duration.minutes(1),
            runtime=lambda_runtime,
            tracing=awslambda.Tracing.ACTIVE,
            memory_size=128,
            architecture=lambda_architecture,
            environment={
                "user_pool_id": user_pool.user_pool_id,
                "POWERTOOLS_SERVICE_NAME": "get_groups_group",
                "LOG_LEVEL": powertools_log_level,
            },
            bundling=lambda_python.BundlingOptions(image=lambda_bundling_image),
            layers=[helper_functions_layer, powertools_layer],
        )
        get_groups_group_function.add_to_role_policy(
            iam.PolicyStatement(
                effect=iam.Effect.ALLOW,
                actions=[
                    "cognito-idp:ListUsersInGroup",
                ],
                resources=[user_pool.user_pool_arn],
            )
        )

        ## Post groups group user Function
        post_groups_group_user_function = lambda_python.PythonFunction(
            self,
            "post_groups_group_user_function",
            entry="backend/lambdas/post_groups_group_user_function/",
            description="Add a user to a group in cognito",
            index="index.py",
            handler="lambda_handler",
            timeout=Duration.minutes(1),
            runtime=lambda_runtime,
            tracing=awslambda.Tracing.ACTIVE,
            memory_size=128,
            architecture=lambda_architecture,
            environment={
                "user_pool_id": user_pool.user_pool_id,
                "POWERTOOLS_SERVICE_NAME": "post_groups_group_user",
                "LOG_LEVEL": powertools_log_level,
            },
            bundling=lambda_python.BundlingOptions(image=lambda_bundling_image),
            layers=[helper_functions_layer, powertools_layer],
        )
        post_groups_group_user_function.add_to_role_policy(
            iam.PolicyStatement(
                effect=iam.Effect.ALLOW,
                actions=[
                    "cognito-idp:AdminAddUserToGroup",
                ],
                resources=[user_pool.user_pool_arn],
            )
        )

        ## Delete groups group user Function
        delete_groups_group_user_function = lambda_python.PythonFunction(
            self,
            "delete_groups_group_user_function",
            entry="backend/lambdas/delete_groups_group_user_function/",
            description="Remove a user from a group in cognito",
            index="index.py",
            handler="lambda_handler",
            timeout=Duration.minutes(1),
            runtime=lambda_runtime,
            tracing=awslambda.Tracing.ACTIVE,
            memory_size=128,
            architecture=lambda_architecture,
            environment={
                "user_pool_id": user_pool.user_pool_id,
                "POWERTOOLS_SERVICE_NAME": "delete_groups_group_user",
                "LOG_LEVEL": powertools_log_level,
            },
            bundling=lambda_python.BundlingOptions(image=lambda_bundling_image),
            layers=[helper_functions_layer, powertools_layer],
        )
        delete_groups_group_user_function.add_to_role_policy(
            iam.PolicyStatement(
                effect=iam.Effect.ALLOW,
                actions=[
                    "cognito-idp:AdminRemoveUserFromGroup",
                ],
                resources=[user_pool.user_pool_arn],
            )
        )

        # Get groups Function
        get_groups_function = lambda_python.PythonFunction(
            self,
            "get_groups_function",
            entry="backend/lambdas/get_groups_function/",
            description="List the groups in cognito",
            index="index.py",
            handler="lambda_handler",
            timeout=Duration.minutes(1),
            runtime=lambda_runtime,
            tracing=awslambda.Tracing.ACTIVE,
            memory_size=128,
            architecture=lambda_architecture,
            environment={
                "user_pool_id": user_pool.user_pool_id,
                "POWERTOOLS_SERVICE_NAME": "get_groups",
                "LOG_LEVEL": powertools_log_level,
            },
            bundling=lambda_python.BundlingOptions(image=lambda_bundling_image),
            layers=[helper_functions_layer, powertools_layer],
        )
        get_groups_function.add_to_role_policy(
            iam.PolicyStatement(
                effect=iam.Effect.ALLOW,
                actions=[
                    "cognito-idp:ListGroups",
                ],
                resources=[user_pool.user_pool_arn],
            )
        )

        ## Put groups group Function
        put_groups_group_function = lambda_python.PythonFunction(
            self,
            "put_groups_group_function",
            entry="backend/lambdas/put_groups_group_function/",
            description="Add a group to cognito",
            index="index.py",
            handler="lambda_handler",
            timeout=Duration.minutes(1),
            runtime=lambda_runtime,
            tracing=awslambda.Tracing.ACTIVE,
            memory_size=128,
            architecture=lambda_architecture,
            environment={
                "user_pool_id": user_pool.user_pool_id,
                "POWERTOOLS_SERVICE_NAME": "put_groups_group",
                "LOG_LEVEL": powertools_log_level,
            },
            bundling=lambda_python.BundlingOptions(image=lambda_bundling_image),
            layers=[helper_functions_layer, powertools_layer],
        )
        put_groups_group_function.add_to_role_policy(
            iam.PolicyStatement(
                effect=iam.Effect.ALLOW,
                actions=[
                    "cognito-idp:CreateGroup",
                ],
                resources=[user_pool.user_pool_arn],
            )
        )

        ## Delete groups group Function
        delete_groups_group_function = lambda_python.PythonFunction(
            self,
            "delete_groups_group_function",
            entry="backend/lambdas/delete_groups_group_function/",
            description="Delete a group from cognito",
            index="index.py",
            handler="lambda_handler",
            timeout=Duration.minutes(1),
            runtime=lambda_runtime,
            tracing=awslambda.Tracing.ACTIVE,
            memory_size=128,
            architecture=lambda_architecture,
            environment={
                "user_pool_id": user_pool.user_pool_id,
                "POWERTOOLS_SERVICE_NAME": "delete_groups_group",
                "LOG_LEVEL": powertools_log_level,
            },
            bundling=lambda_python.BundlingOptions(image=lambda_bundling_image),
            layers=[helper_functions_layer, powertools_layer],
        )
        delete_groups_group_function.add_to_role_policy(
            iam.PolicyStatement(
                effect=iam.Effect.ALLOW,
                actions=[
                    "cognito-idp:DeleteGroup",
                ],
                resources=[user_pool.user_pool_arn],
            )
        )

        # Add a default Admin user to the system
        default_admin_user_name = "admin"
        default_admin_email = email

        UserPoolUser(
            self,
            "DefaultAdminUser",
            username=default_admin_user_name,
            email=default_admin_email,
            user_pool=user_pool,
            group_name=admin_user_pool_group.ref,
        )
        ## Appsync API
        appsync_api = graphqlApi(self, "AppsyncApi")
        EventsManager(
            self,
            "EventsManager",
            api=appsync_api.api,
            user_pool=user_pool,
            roles_to_grant_invoke_access=[admin_user_role],
        )
        CarManager(
            self,
            "CarManager",
            api=appsync_api.api,
            roles_to_grant_invoke_access=[admin_user_role],
        )

        ## API Gateway
        apig_log_group = logs.LogGroup(
            self, "apig_log_group", retention=logs.RetentionDays.ONE_MONTH
        )
        api = apig.RestApi(
            self,
            "apiGateway",
            rest_api_name=stack.stack_name,
            deploy_options=apig.StageOptions(
                throttling_rate_limit=10,
                throttling_burst_limit=20,
                tracing_enabled=True,
                access_log_destination=apig.LogGroupLogDestination(apig_log_group),
                access_log_format=apig.AccessLogFormat.json_with_standard_fields(
                    caller=True,
                    http_method=True,
                    ip=True,
                    protocol=True,
                    request_time=True,
                    resource_path=True,
                    response_length=True,
                    status=True,
                    user=True,
                ),
                logging_level=apig.MethodLoggingLevel.ERROR,
            ),
            default_cors_preflight_options=apig.CorsOptions(
                allow_origins=[
                    "http://localhost:3000",
                    "https://" + distribution.distribution_domain_name,
                ],
                allow_credentials=True,
            ),
        )

        # API Validation models
        hostname_model = api.add_model(
            "hostanameModel",
            content_type="application/json",
            schema=apig.JsonSchema(
                schema=apig.JsonSchemaVersion.DRAFT4,
                type=apig.JsonSchemaType.OBJECT,
                properties={
                    "hostname": apig.JsonSchema(type=apig.JsonSchemaType.STRING),
                },
            ),
        )

        username_model = api.add_model(
            "UsernameModel",
            content_type="application/json",
            schema=apig.JsonSchema(
                schema=apig.JsonSchemaVersion.DRAFT4,
                type=apig.JsonSchemaType.OBJECT,
                properties={
                    "username": apig.JsonSchema(type=apig.JsonSchemaType.STRING),
                },
            ),
        )

        instanceid_commandid_model = api.add_model(
            "IanstanceIdCommandIdModel",
            content_type="application/json",
            schema=apig.JsonSchema(
                schema=apig.JsonSchemaVersion.DRAFT4,
                type=apig.JsonSchemaType.OBJECT,
                properties={
                    "InstanceId": apig.JsonSchema(type=apig.JsonSchemaType.STRING),
                    "CommandId": apig.JsonSchema(type=apig.JsonSchemaType.STRING),
                },
            ),
        )

        instanceid_model = api.add_model(
            "InstanceIdModel",
            content_type="application/json",
            schema=apig.JsonSchema(
                schema=apig.JsonSchemaVersion.DRAFT4,
                type=apig.JsonSchemaType.OBJECT,
                properties={
                    "InstanceId": apig.JsonSchema(type=apig.JsonSchemaType.STRING),
                },
            ),
        )

        username_groupname_model = api.add_model(
            "UsernameGroupnameModel",
            content_type="application/json",
            schema=apig.JsonSchema(
                schema=apig.JsonSchemaVersion.DRAFT4,
                type=apig.JsonSchemaType.OBJECT,
                properties={
                    "username": apig.JsonSchema(type=apig.JsonSchemaType.STRING),
                    "groupname": apig.JsonSchema(type=apig.JsonSchemaType.STRING),
                },
            ),
        )

        body_validator = apig.RequestValidator(
            self, "BodyValidator", rest_api=api, validate_request_body=True
        )

        api_models = api.root.add_resource("models")
        models_method = api_models.add_method(
            http_method="GET",
            integration=apig.LambdaIntegration(handler=models_function),
            authorization_type=apig.AuthorizationType.IAM,
        )

        api_cars = api.root.add_resource("cars")

        api_users = api.root.add_resource("users")
        users_method = api_users.add_method(
            http_method="GET",
            integration=apig.LambdaIntegration(handler=get_users_function),
            authorization_type=apig.AuthorizationType.IAM,
        )

        # /admin
        api_admin = api.root.add_resource("admin")

        api_admin_quarantined_models = api_admin.add_resource("quarantinedmodels")
        quarantined_models_method = api_admin_quarantined_models.add_method(
            http_method="GET",
            integration=apig.LambdaIntegration(handler=quarantined_models_function),
            authorization_type=apig.AuthorizationType.IAM,
        )

        # GET /admin/groups
        api_admin_groups = api_admin.add_resource("groups")
        api_admin_groups.add_method(
            http_method="GET",
            integration=apig.LambdaIntegration(handler=get_groups_function),
            authorization_type=apig.AuthorizationType.IAM,
        )

        # PUT /admin/groups
        api_admin_groups.add_method(
            http_method="PUT",
            integration=apig.LambdaIntegration(handler=put_groups_group_function),
            authorization_type=apig.AuthorizationType.IAM,
        )

        # /admin/groups/{groupname}
        group = api_admin_groups.add_resource("{groupname}")

        # GET /admin/groups/{groupname}
        group.add_method(
            http_method="GET",
            integration=apig.LambdaIntegration(handler=get_groups_group_function),
            authorization_type=apig.AuthorizationType.IAM,
        )

        # DELETE /admin/groups/{groupname}
        group.add_method(
            http_method="DELETE",
            integration=apig.LambdaIntegration(handler=delete_groups_group_function),
            authorization_type=apig.AuthorizationType.IAM,
        )

        # POST /admin/groups/{groupname}
        group.add_method(
            http_method="POST",
            integration=apig.LambdaIntegration(handler=post_groups_group_user_function),
            authorization_type=apig.AuthorizationType.IAM,
            request_models={"application/json": username_groupname_model},
            request_validator=body_validator,
        )

        # /admin/groups/{groupname}/{username}
        group_user = group.add_resource("{username}")

        # DELETE /admin/groups/{groupname}/{username}
        group_user.add_method(
            http_method="DELETE",
            integration=apig.LambdaIntegration(
                handler=delete_groups_group_user_function
            ),
            authorization_type=apig.AuthorizationType.IAM,
        )

        api_cars_upload = api_cars.add_resource("upload")
        cars_upload_method = api_cars_upload.add_method(
            http_method="POST",
            integration=apig.LambdaIntegration(handler=upload_model_to_car_function),
            authorization_type=apig.AuthorizationType.IAM,
            request_models={"application/json": instanceid_model},
            request_validator=body_validator,
<<<<<<< HEAD
=======
        )

        api_cars_delete_all_models = api_cars.add_resource("delete_all_models")
        cars_delete_all_models_method = api_cars_delete_all_models.add_method(
            http_method="POST",
            integration=apig.LambdaIntegration(
                handler=delete_all_models_from_car_function
            ),
            authorization_type=apig.AuthorizationType.IAM,
            request_models={"application/json": instanceid_model},
            request_validator=body_validator,
>>>>>>> 54551293
        )

        api_cars_upload_status = api_cars_upload.add_resource("status")
        cars_upload_staus_method = api_cars_upload_status.add_method(
            http_method="POST",
            integration=apig.LambdaIntegration(
                handler=upload_model_to_car_status_function
            ),
            authorization_type=apig.AuthorizationType.IAM,
            request_models={"application/json": instanceid_commandid_model},
            request_validator=body_validator,
<<<<<<< HEAD
=======
        )

        api_cars_label = api_cars_upload.add_resource("label")
        api_cars_label.add_method(
            http_method="GET",
            integration=apig.LambdaIntegration(handler=print_label_function),
            authorization_type=apig.AuthorizationType.IAM,
            request_models={"application/json": instanceid_commandid_model},
            request_validator=body_validator,
>>>>>>> 54551293
        )

        ## Grant API Invoke permissions to admin users
        # TODO: Ensure only users in the correct group can call the API endpoints
        # https://aws.amazon.com/blogs/compute/secure-api-access-with-amazon-cognito-federated-identities-amazon-cognito-user-pools-and-amazon-api-gateway/
        admin_user_role.add_to_policy(
            iam.PolicyStatement(
                effect=iam.Effect.ALLOW,
                actions=["execute-api:Invoke"],
                resources=[
                    api.arn_for_execute_api(method="GET", path="/models"),
<<<<<<< HEAD
                    api.arn_for_execute_api(method="POST", path="/cars/upload"),
                    api.arn_for_execute_api(method="POST", path="/cars/upload/status"),
=======
                    api.arn_for_execute_api(method="GET", path="/cars/label"),
                    api.arn_for_execute_api(method="POST", path="/cars/upload"),
                    api.arn_for_execute_api(method="POST", path="/cars/upload/status"),
                    api.arn_for_execute_api(
                        method="POST", path="/cars/delete_all_models"
                    ),
>>>>>>> 54551293
                    api.arn_for_execute_api(method="GET", path="/users"),
                    api.arn_for_execute_api(
                        method="GET", path="/admin/quarantinedmodels"
                    ),
                    api.arn_for_execute_api(method="GET", path="/admin/groups"),
                    api.arn_for_execute_api(method="POST", path="/admin/groups"),
                    api.arn_for_execute_api(method="DELETE", path="/admin/groups"),
                    api.arn_for_execute_api(method="GET", path="/admin/groups/*"),
                    api.arn_for_execute_api(method="POST", path="/admin/groups/*"),
                    api.arn_for_execute_api(method="DELETE", path="/admin/groups/*"),
                ],
            )
        )

        ## RUM
        cw_rum_app_monitor = CwRumAppMonitor(
            self, "CwRumAppMonitor", domain_name=distribution.distribution_domain_name
        )
        ## End RUM

        ## Deploy Default Models
        models_deployment = s3_deployment.BucketDeployment(
            self,
            "ModelsDeploy",
            sources=[
                s3_deployment.Source.asset(
                    path="./backend/default_models",
                ),
            ],
            destination_bucket=models_bucket,
            destination_key_prefix="private/{}:00000000-0000-0000-0000-000000000000/default/models/".format(
                stack.region
            ),
            retain_on_delete=False,
        )

        ## Outputs
        CfnOutput(
            self, "CFURL", value="https://" + distribution.distribution_domain_name
        )

        CfnOutput(self, "DefaultAdminUserUsername", value=default_admin_user_name)

        CfnOutput(self, "DefaultAdminEmail", value=default_admin_email)

        self.sourceBucketName = CfnOutput(
            self, "sourceBucketName", value=source_bucket.bucket_name
        )

        self.distributionId = CfnOutput(
            self, "distributionId", value=distribution.distribution_id
        )

        self.stackRegion = CfnOutput(self, "stackRegion", value=stack.region)

        CfnOutput(self, "region", value=stack.region)

        self.userPoolId = CfnOutput(self, "userPoolId", value=user_pool.user_pool_id)

        self.userPoolWebClientId = CfnOutput(
            self, "userPoolWebClientId", value=user_pool_client_web.user_pool_client_id
        )

        self.identityPoolId = CfnOutput(self, "identityPoolId", value=identity_pool.ref)

        self.apiUrl = CfnOutput(self, "apiUrl", value=api.url)

        CfnOutput(self, "modelsBucketName", value=models_bucket.bucket_name)

        CfnOutput(self, "infectedBucketName", value=infected_bucket.bucket_name)

        CfnOutput(self, "rumScript", value=cw_rum_app_monitor.script)

        CfnOutput(self, "appsyncEndpoint", value=appsync_api.api.graphql_url)

        CfnOutput(self, "appsyncId", value=appsync_api.api.api_id)<|MERGE_RESOLUTION|>--- conflicted
+++ resolved
@@ -172,8 +172,6 @@
             bundling=lambda_python.BundlingOptions(image=lambda_bundling_image),
         )
 
-<<<<<<< HEAD
-=======
         print_functions_layer = lambda_python.PythonLayerVersion(
             self,
             "print_functions",
@@ -184,7 +182,6 @@
         )
 
         # Powertools layer
->>>>>>> 54551293
         powertools_layer = lambda_python.PythonLayerVersion.from_layer_version_arn(
             self,
             "lambda_powertools",
@@ -195,8 +192,6 @@
         powertools_log_level = "INFO"
 
         ## Functions
-<<<<<<< HEAD
-=======
         print_label_function = lambda_python.PythonFunction(
             self,
             "print_label_function",
@@ -220,7 +215,6 @@
 
         labels_bucket.grant_read_write(print_label_function, "*")
 
->>>>>>> 54551293
         delete_infected_files_function = lambda_python.PythonFunction(
             self,
             "delete_infected_files_function",
@@ -393,39 +387,6 @@
         # permissions for s3 bucket read
         models_bucket.grant_read(upload_model_to_car_function, "private/*")
 
-<<<<<<< HEAD
-=======
-        ## delete_all_models_from_car_function
-        delete_all_models_from_car_function = lambda_python.PythonFunction(
-            self,
-            "delete_all_models_from_car_function",
-            entry="backend/lambdas/delete_all_models_from_car_function/",
-            index="index.py",
-            handler="lambda_handler",
-            timeout=Duration.minutes(1),
-            runtime=lambda_runtime,
-            tracing=awslambda.Tracing.ACTIVE,
-            memory_size=256,
-            architecture=lambda_architecture,
-            environment={
-                "POWERTOOLS_SERVICE_NAME": "delete_all_models_from_car",
-                "LOG_LEVEL": powertools_log_level,
-            },
-            bundling=lambda_python.BundlingOptions(image=lambda_bundling_image),
-            layers=[helper_functions_layer, powertools_layer],
-        )
-        delete_all_models_from_car_function.add_to_role_policy(
-            iam.PolicyStatement(
-                effect=iam.Effect.ALLOW,
-                actions=[
-                    "ssm:GetCommandInvocation",
-                    "ssm:SendCommand",
-                ],
-                resources=["*"],
-            )
-        )
-
->>>>>>> 54551293
         ### Website
 
         ## S3
@@ -1275,20 +1236,6 @@
             authorization_type=apig.AuthorizationType.IAM,
             request_models={"application/json": instanceid_model},
             request_validator=body_validator,
-<<<<<<< HEAD
-=======
-        )
-
-        api_cars_delete_all_models = api_cars.add_resource("delete_all_models")
-        cars_delete_all_models_method = api_cars_delete_all_models.add_method(
-            http_method="POST",
-            integration=apig.LambdaIntegration(
-                handler=delete_all_models_from_car_function
-            ),
-            authorization_type=apig.AuthorizationType.IAM,
-            request_models={"application/json": instanceid_model},
-            request_validator=body_validator,
->>>>>>> 54551293
         )
 
         api_cars_upload_status = api_cars_upload.add_resource("status")
@@ -1300,8 +1247,6 @@
             authorization_type=apig.AuthorizationType.IAM,
             request_models={"application/json": instanceid_commandid_model},
             request_validator=body_validator,
-<<<<<<< HEAD
-=======
         )
 
         api_cars_label = api_cars_upload.add_resource("label")
@@ -1311,7 +1256,6 @@
             authorization_type=apig.AuthorizationType.IAM,
             request_models={"application/json": instanceid_commandid_model},
             request_validator=body_validator,
->>>>>>> 54551293
         )
 
         ## Grant API Invoke permissions to admin users
@@ -1323,17 +1267,9 @@
                 actions=["execute-api:Invoke"],
                 resources=[
                     api.arn_for_execute_api(method="GET", path="/models"),
-<<<<<<< HEAD
-                    api.arn_for_execute_api(method="POST", path="/cars/upload"),
-                    api.arn_for_execute_api(method="POST", path="/cars/upload/status"),
-=======
                     api.arn_for_execute_api(method="GET", path="/cars/label"),
                     api.arn_for_execute_api(method="POST", path="/cars/upload"),
                     api.arn_for_execute_api(method="POST", path="/cars/upload/status"),
-                    api.arn_for_execute_api(
-                        method="POST", path="/cars/delete_all_models"
-                    ),
->>>>>>> 54551293
                     api.arn_for_execute_api(method="GET", path="/users"),
                     api.arn_for_execute_api(
                         method="GET", path="/admin/quarantinedmodels"
